--- conflicted
+++ resolved
@@ -1,23 +1,11 @@
 blank_issues_enabled: true
 contact_links:
-<<<<<<< HEAD
     -   name: 💬 Polypheny Community Support
         url: https://github.com/polypheny/Polypheny-DB/discussions
         about: If you have a question, or are seeking advice, please post on our discussions' forum! The community loves to chime in to help.
     -   name: 🤝 Polypheny Discord Community
-        url: https://discord.com/channels/819939709597122572/819948267739676702
+        url: https://chat.polypheny.org/
         about: If you want to team up or engage with other contributors, join our Discord channel!
     -   name: 📚 Documentation
         url: https://polypheny.org/documentation/
-        about: Please check out the documentation. There are also hands-on guides to get started with Polypheny-DB.
-=======
-  - name: 💬 Polypheny Community Support
-    url: https://github.com/polypheny/Polypheny-DB/discussions
-    about: If you have a question, or are seeking advice, please post on our discussions' forum! The community loves to chime in to help.
-  - name: 🤝 Polypheny Discord Community
-    url: https://chat.polypheny.org/
-    about: If you want to team up or engage with other contributors, join our Discord channel! 
-  - name: 📚 Documentation
-    url: https://polypheny.org/documentation/
-    about: Please check out the documentation. There are also hands-on guides to get started with Polypheny-DB.
->>>>>>> 5e41a00a
+        about: Please check out the documentation. There are also hands-on guides to get started with Polypheny-DB.