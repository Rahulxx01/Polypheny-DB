--- conflicted
+++ resolved
@@ -1,16 +1,5 @@
 blank_issues_enabled: true
 contact_links:
-<<<<<<< HEAD
-  -   name: 💬 Polypheny Community Support
-      url: https://github.com/polypheny/Polypheny-DB/discussions
-      about: If you have a question, or are seeking advice, please post on our discussions' forum! The community loves to chime in to help.
-  -   name: 🤝 Polypheny Discord Community
-  url: https://chat.polypheny.org/
-  about: If you want to team up or engage with other contributors, join our Discord channel!
-    -   name: 📚 Documentation
-        url: https://polypheny.org/documentation/
-        about: Please check out the documentation. There are also hands-on guides to get started with Polypheny-DB.
-=======
   - name: 💬 Polypheny Community Support
     url: https://github.com/polypheny/Polypheny-DB/discussions
     about: If you have a question, or are seeking advice, please post on our discussions' forum! The community loves to chime in to help.
@@ -19,5 +8,4 @@
     about: If you want to team up or engage with other contributors, join our Discord channel! 
   - name: 📚 Documentation
     url: https://polypheny.org/documentation/
-    about: Please check out the documentation. There are also hands-on guides to get started with Polypheny-DB.
->>>>>>> 2f94622a
+    about: Please check out the documentation. There are also hands-on guides to get started with Polypheny-DB.