--- conflicted
+++ resolved
@@ -16,9 +16,9 @@
 
 package org.polypheny.db.catalog;
 
+
 import com.google.common.collect.ImmutableList;
 import com.google.common.collect.ImmutableMap;
-import java.sql.Timestamp;
 import java.util.List;
 import java.util.Map;
 import org.apache.commons.lang.NotImplementedException;
@@ -714,12 +714,6 @@
 
 
     @Override
-    public void updatePartitionPlacementCommitTime( int adapterId, long partitionId, Timestamp updateTimestamp ) {
-        throw new NotImplementedException();
-    }
-
-
-    @Override
     public int addAdapter( String uniqueName, String clazz, AdapterType type, Map<String, String> settings ) {
         throw new NotImplementedException();
     }
@@ -963,9 +957,6 @@
      * @param physicalTableName The table name on the adapter
      */
     @Override
-<<<<<<< HEAD
-    public void addPartitionPlacement( int adapterId, long tableId, long partitionId, PlacementType placementType, String physicalSchemaName, String physicalTableName, DataPlacementRole role ) {
-=======
     public void addPartitionPlacement( int adapterId, long tableId, long partitionId, PlacementType placementType, String physicalSchemaName, String physicalTableName, PlacementState role, UpdateInformation updateInformation ) {
         throw new NotImplementedException();
     }
@@ -992,7 +983,6 @@
      * @param state new intended state
      */
     public void updatePartitionPartitionPlacementState( int adapterId, long partitionId, PlacementState state ) {
->>>>>>> 1c16f705
         throw new NotImplementedException();
     }
 
@@ -1161,8 +1151,6 @@
         throw new NotImplementedException();
     }
 
-    @Override
-    public List<CatalogPartitionPlacement> getPartitionPlacementsByRole( long tableId, DataPlacementRole role ){ throw new NotImplementedException(); }
 
     @Override
     public void addDataPlacement( int adapterId, long tableId ) {
@@ -1285,19 +1273,18 @@
 
 
     @Override
-<<<<<<< HEAD
-    public Map<Long, List<CatalogPartitionPlacement>> getPartitionPlacementsByIdAndRole( long tableId, List<Long> partitionId, DataPlacementRole role ) {
-=======
+    public boolean doesTableSupportOutdatedPlacements( long tableId ) {
+        throw new NotImplementedException();
+    }
+
+
+    @Override
     public List<CatalogPartitionPlacement> getPartitionPlacementsByIdAndState( long tableId, long partitionId, PlacementState state ) {
->>>>>>> 1c16f705
-        throw new NotImplementedException();
-    }
-
-
-    @Override
-<<<<<<< HEAD
-    public boolean doesTableSupportOutdatedPlacements( long tableId ) {
-=======
+        throw new NotImplementedException();
+    }
+
+
+    @Override
     public void updateDataPlacementState( int adapterId, long tableId, PlacementState placementState ) {
         throw new NotImplementedException();
     }
@@ -1323,7 +1310,6 @@
 
     @Override
     public void updateDataPlacementReplicationStrategy( int adapterId, long tableId, ReplicationStrategy replicationStrategy ) {
->>>>>>> 1c16f705
         throw new NotImplementedException();
     }
 }