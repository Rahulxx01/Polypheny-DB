/*
 * Copyright 2019-2022 The Polypheny Project
 *
 * Licensed under the Apache License, Version 2.0 (the "License");
 * you may not use this file except in compliance with the License.
 * You may obtain a copy of the License at
 *
 * http://www.apache.org/licenses/LICENSE-2.0
 *
 * Unless required by applicable law or agreed to in writing, software
 * distributed under the License is distributed on an "AS IS" BASIS,
 * WITHOUT WARRANTIES OR CONDITIONS OF ANY KIND, either express or implied.
 * See the License for the specific language governing permissions and
 * limitations under the License.
 */

package org.polypheny.db.catalog.entity;


import com.google.common.collect.ImmutableList;
<<<<<<< HEAD
=======
import com.google.common.collect.ImmutableMap;
import lombok.NonNull;
import lombok.Setter;
import lombok.SneakyThrows;
import org.polypheny.db.catalog.Catalog;
import org.polypheny.db.catalog.Catalog.DataPlacementRole;
import org.polypheny.db.catalog.Catalog.PlacementType;

>>>>>>> 9b149a46
import java.io.Serializable;
import java.sql.Timestamp;
import java.util.ArrayList;
import java.util.List;
import java.util.stream.Collectors;
<<<<<<< HEAD
import lombok.NonNull;
import lombok.Setter;
import lombok.SneakyThrows;
import org.polypheny.db.catalog.Catalog;
import org.polypheny.db.catalog.Catalog.PlacementState;
import org.polypheny.db.catalog.Catalog.PlacementType;
import org.polypheny.db.catalog.Catalog.ReplicationStrategy;
=======
>>>>>>> 9b149a46


/**
 * Serves as a container, which holds all information related to a table entity placed on physical store.
 */
public class CatalogDataPlacement implements CatalogObject {

    private static final long serialVersionUID = 3758054726464326557L;
    public final long tableId;
    public final int adapterId;

    public final PlacementType placementType;

    // Is present at the DataPlacement && the PartitionPlacement
    // Although, partitionPlacements are those that get effectively updated
    // A DataPlacement can directly forbid that any Placements within this DataPlacement container can get outdated.
    // Therefore, the role at the DataPlacement specifies if underlying placements can even be outdated.
    public final PlacementState placementState;

    public final ReplicationStrategy replicationStrategy;

    public final ImmutableList<Long> columnPlacementsOnAdapter;

    // Serves as a pre-aggregation to apply filters more easily. In that case reads are more important
    // and frequent than writes
    public final ImmutableList<Long> partitionPlacementsOnAdapter;


    // The newest commit timestamp when any partitions inside this placement has been updated or refreshed
    // Equals the newest timestamp ony any of the CatalogPartitionPlacements.
    // Technically other  linked attachments could still have older update timestamps.
    // This should help to quickly identify placements that can fulfil certain conditions.
    // Without having to traverse all partition placements one-by-one
    @Setter
    public Timestamp updateTimestamp;


    public CatalogDataPlacement(
            long tableId,
            int adapterId,
            PlacementType placementType,
            PlacementState placementState,
            ReplicationStrategy replicationStrategy,
            @NonNull final ImmutableList<Long> columnPlacementsOnAdapter,
            @NonNull final ImmutableList<Long> partitionPlacementsOnAdapter) {
        this.tableId = tableId;
        this.adapterId = adapterId;
        this.placementType = placementType;
<<<<<<< HEAD
        this.placementState = placementState;
        this.replicationStrategy = replicationStrategy;
        this.columnPlacementsOnAdapter = ImmutableList.copyOf( columnPlacementsOnAdapter.stream().sorted().collect( Collectors.toList() ) );
        this.partitionPlacementsOnAdapter = ImmutableList.copyOf( partitionPlacementsOnAdapter.stream().sorted().collect( Collectors.toList() ) );
=======
        this.dataPlacementRole = dataPlacementRole;
        this.columnPlacementsOnAdapter = columnPlacementsOnAdapter;
        this.partitionPlacementsOnAdapterByRole = structurizeDataPlacements(partitionPlacementsOnAdapter);
>>>>>>> 9b149a46

    }


    @SneakyThrows
    public String getLogicalTableName() {
        return Catalog.getInstance().getTable( tableId ).name;
    }


    @SneakyThrows
    public String getLogicalSchemaName() {
        return Catalog.getInstance().getTable( tableId ).getSchemaName();
    }


    @SneakyThrows
    public String getAdapterName() {
        return Catalog.getInstance().getAdapter( adapterId ).uniqueName;
    }


    @SneakyThrows
    public List<String> getLogicalColumnNames() {
        List<String> columnNames = new ArrayList<>();
        columnPlacementsOnAdapter.forEach( columnId -> columnNames.add( Catalog.getInstance().getColumn( columnId ).name ) );
        return columnNames;
    }


    public boolean hasFullPlacement() {
        return hasColumnFullPlacement() && hasPartitionFullPlacement();
    }


    public boolean hasColumnFullPlacement() {
        return Catalog.getInstance().getTable(this.tableId).fieldIds.size() == columnPlacementsOnAdapter.size();
    }


    public boolean hasPartitionFullPlacement() {
        return Catalog.getInstance().getTable(this.tableId).partitionProperty.partitionIds.size() == getAllPartitionIds().size();
    }


    public List<Long> getAllPartitionIds() {
<<<<<<< HEAD
        return partitionPlacementsOnAdapter.stream().collect( Collectors.toList() );
=======
        return partitionPlacementsOnAdapterByRole.values()
                .stream()
                .flatMap(List::stream)
                .collect(Collectors.toList());
>>>>>>> 9b149a46
    }


    @Override
    public Serializable[] getParameterArray() {
        return new Serializable[0];
    }

<<<<<<< HEAD
=======

    private ImmutableMap<DataPlacementRole, ImmutableList<Long>> structurizeDataPlacements(@NonNull final ImmutableList<Long> unsortedPartitionIds) {
        // Since this shall only be called after initialization of dataPlacement object,
        // we need to clear the contents of partitionPlacementsOnAdapterByRole
        Map<DataPlacementRole, ImmutableList<Long>> partitionsPerRole = new HashMap<>();

        try {
            Catalog catalog = Catalog.getInstance();
            if (!unsortedPartitionIds.isEmpty()) {
                CatalogPartitionPlacement partitionPlacement;
                for (long partitionId : unsortedPartitionIds) {
                    partitionPlacement = catalog.getPartitionPlacement(this.adapterId, partitionId);
                    DataPlacementRole role = partitionPlacement.role;

                    List<Long> partitions = new ArrayList<>();
                    if (partitionsPerRole.containsKey(role)) {
                        // Get contents of List and add partition to it
                        partitions = new ArrayList<>(partitionsPerRole.get(role));
                    } else {
                        partitionsPerRole.put(role, ImmutableList.copyOf(new ArrayList<>()));
                    }
                    partitions.add(partitionId);
                    partitionsPerRole.replace(role, ImmutableList.copyOf(partitions));
                }
            }
        } catch (RuntimeException e) {
            // Catalog is not ready
            // Happens only for defaultColumns during setAndGetInstance of Catalog
            // Just assume UPTODATE for all.
            partitionsPerRole.put(DataPlacementRole.UPTODATE, ImmutableList.copyOf(unsortedPartitionIds));
        }

        // Finally, overwrite entire partitionPlacementsOnAdapterByRole at Once
        return ImmutableMap.copyOf(partitionsPerRole);
    }

>>>>>>> 9b149a46
}<|MERGE_RESOLUTION|>--- conflicted
+++ resolved
@@ -18,32 +18,19 @@
 
 
 import com.google.common.collect.ImmutableList;
-<<<<<<< HEAD
-=======
-import com.google.common.collect.ImmutableMap;
-import lombok.NonNull;
-import lombok.Setter;
-import lombok.SneakyThrows;
-import org.polypheny.db.catalog.Catalog;
-import org.polypheny.db.catalog.Catalog.DataPlacementRole;
-import org.polypheny.db.catalog.Catalog.PlacementType;
-
->>>>>>> 9b149a46
 import java.io.Serializable;
 import java.sql.Timestamp;
 import java.util.ArrayList;
 import java.util.List;
 import java.util.stream.Collectors;
-<<<<<<< HEAD
 import lombok.NonNull;
 import lombok.Setter;
 import lombok.SneakyThrows;
+import com.google.common.collect.ImmutableMap;
 import org.polypheny.db.catalog.Catalog;
 import org.polypheny.db.catalog.Catalog.PlacementState;
 import org.polypheny.db.catalog.Catalog.PlacementType;
 import org.polypheny.db.catalog.Catalog.ReplicationStrategy;
-=======
->>>>>>> 9b149a46
 
 
 /**
@@ -92,16 +79,10 @@
         this.tableId = tableId;
         this.adapterId = adapterId;
         this.placementType = placementType;
-<<<<<<< HEAD
         this.placementState = placementState;
         this.replicationStrategy = replicationStrategy;
         this.columnPlacementsOnAdapter = ImmutableList.copyOf( columnPlacementsOnAdapter.stream().sorted().collect( Collectors.toList() ) );
         this.partitionPlacementsOnAdapter = ImmutableList.copyOf( partitionPlacementsOnAdapter.stream().sorted().collect( Collectors.toList() ) );
-=======
-        this.dataPlacementRole = dataPlacementRole;
-        this.columnPlacementsOnAdapter = columnPlacementsOnAdapter;
-        this.partitionPlacementsOnAdapterByRole = structurizeDataPlacements(partitionPlacementsOnAdapter);
->>>>>>> 9b149a46
 
     }
 
@@ -114,7 +95,7 @@
 
     @SneakyThrows
     public String getLogicalSchemaName() {
-        return Catalog.getInstance().getTable( tableId ).getSchemaName();
+        return Catalog.getInstance().getTable( tableId ).getNamespaceName();
     }
 
 
@@ -127,7 +108,7 @@
     @SneakyThrows
     public List<String> getLogicalColumnNames() {
         List<String> columnNames = new ArrayList<>();
-        columnPlacementsOnAdapter.forEach( columnId -> columnNames.add( Catalog.getInstance().getColumn( columnId ).name ) );
+        columnPlacementsOnAdapter.forEach( columnId -> columnNames.add( Catalog.getInstance().getField( columnId ).name ) );
         return columnNames;
     }
 
@@ -148,14 +129,7 @@
 
 
     public List<Long> getAllPartitionIds() {
-<<<<<<< HEAD
         return partitionPlacementsOnAdapter.stream().collect( Collectors.toList() );
-=======
-        return partitionPlacementsOnAdapterByRole.values()
-                .stream()
-                .flatMap(List::stream)
-                .collect(Collectors.toList());
->>>>>>> 9b149a46
     }
 
 
@@ -164,43 +138,4 @@
         return new Serializable[0];
     }
 
-<<<<<<< HEAD
-=======
-
-    private ImmutableMap<DataPlacementRole, ImmutableList<Long>> structurizeDataPlacements(@NonNull final ImmutableList<Long> unsortedPartitionIds) {
-        // Since this shall only be called after initialization of dataPlacement object,
-        // we need to clear the contents of partitionPlacementsOnAdapterByRole
-        Map<DataPlacementRole, ImmutableList<Long>> partitionsPerRole = new HashMap<>();
-
-        try {
-            Catalog catalog = Catalog.getInstance();
-            if (!unsortedPartitionIds.isEmpty()) {
-                CatalogPartitionPlacement partitionPlacement;
-                for (long partitionId : unsortedPartitionIds) {
-                    partitionPlacement = catalog.getPartitionPlacement(this.adapterId, partitionId);
-                    DataPlacementRole role = partitionPlacement.role;
-
-                    List<Long> partitions = new ArrayList<>();
-                    if (partitionsPerRole.containsKey(role)) {
-                        // Get contents of List and add partition to it
-                        partitions = new ArrayList<>(partitionsPerRole.get(role));
-                    } else {
-                        partitionsPerRole.put(role, ImmutableList.copyOf(new ArrayList<>()));
-                    }
-                    partitions.add(partitionId);
-                    partitionsPerRole.replace(role, ImmutableList.copyOf(partitions));
-                }
-            }
-        } catch (RuntimeException e) {
-            // Catalog is not ready
-            // Happens only for defaultColumns during setAndGetInstance of Catalog
-            // Just assume UPTODATE for all.
-            partitionsPerRole.put(DataPlacementRole.UPTODATE, ImmutableList.copyOf(unsortedPartitionIds));
-        }
-
-        // Finally, overwrite entire partitionPlacementsOnAdapterByRole at Once
-        return ImmutableMap.copyOf(partitionsPerRole);
-    }
-
->>>>>>> 9b149a46
 }