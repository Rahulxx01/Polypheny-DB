--- conflicted
+++ resolved
@@ -18,7 +18,6 @@
 
 
 import java.io.Serializable;
-import java.sql.Timestamp;
 import lombok.NonNull;
 import org.polypheny.db.catalog.Catalog.PlacementState;
 import org.polypheny.db.catalog.Catalog.PlacementType;
@@ -53,22 +52,11 @@
     // Although, partitionPlacements are those that get effectively updated
     // A DataPlacement can directly forbid that any Placements within this DataPlacement container can get outdated.
     // Therefore, the role at the DataPlacement specifies if underlying placements can even be outdated.s
-<<<<<<< HEAD
-
-    //TODO @HENNLO Revise
-    //  PartitionPlacement holds the information if it is currently outdated
-    // Whereas the DataPlacement contains the information if placements on this store could get outdated
-    public final DataPlacementRole role;
-
-    // This is the timestamp of the commit time of the initial TX that updated the primary nodes.
-    public final Timestamp updateTimestamp;
-=======
     public final PlacementState state;
 
     // COMMIT TIMESTAMP to compare freshness
     // AND UPDATE timestamp when placement was last refreshed
     public final UpdateInformation updateInformation;
->>>>>>> 1c16f705
 
 
     public CatalogPartitionPlacement(
@@ -79,13 +67,8 @@
             final String physicalSchemaName,
             final String physicalTableName,
             final long partitionId,
-<<<<<<< HEAD
-            final DataPlacementRole role,
-            final Timestamp updateTimestamp ) {
-=======
             PlacementState state,
             UpdateInformation updateInformation ) {
->>>>>>> 1c16f705
         this.tableId = tableId;
         this.adapterId = adapterId;
         this.adapterUniqueName = adapterUniqueName;
@@ -93,13 +76,8 @@
         this.physicalSchemaName = physicalSchemaName;
         this.physicalTableName = physicalTableName;
         this.partitionId = partitionId;
-<<<<<<< HEAD
-        this.role = role;
-        this.updateTimestamp = updateTimestamp;
-=======
         this.state = state;
         this.updateInformation = updateInformation;
->>>>>>> 1c16f705
     }
 
 
