--- conflicted
+++ resolved
@@ -83,15 +83,13 @@
 
     boolean acceptsOutdated();
 
-<<<<<<< HEAD
     FreshnessSpecification getFreshnessSpecification();
 
     void setFreshnessSpecification( FreshnessSpecification freshnessSpecification );
-=======
+
     AccessMode getAccessMode();
 
     void updateAccessMode( AccessMode accessCandidate );
->>>>>>> d885db4d
 
     /**
      * Flavor, how multimedia results should be returned from a store.
