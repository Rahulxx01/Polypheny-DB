--- conflicted
+++ resolved
@@ -60,19 +60,12 @@
     protected String physicalQueryClass;
     protected final HashMap<Long, List<Object>> changedValues = new HashMap<>();
     protected Integer indexSize = null;
-<<<<<<< HEAD
-    //only used for ddl events
-    protected long tableId;
-    //only used for ddl events
-    protected long schemaId;
-=======
     // Only used for ddl events
     protected long tableId;
     // Only used for ddl events
     protected long schemaId;
     // Only used for ddl events
     protected long columnId;
->>>>>>> eeaa97b7
 
 
     @Override
