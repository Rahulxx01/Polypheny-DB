/*
 * Copyright 2019-2023 The Polypheny Project
 *
 * Licensed under the Apache License, Version 2.0 (the "License");
 * you may not use this file except in compliance with the License.
 * You may obtain a copy of the License at
 *
 * http://www.apache.org/licenses/LICENSE-2.0
 *
 * Unless required by applicable law or agreed to in writing, software
 * distributed under the License is distributed on an "AS IS" BASIS,
 * WITHOUT WARRANTIES OR CONDITIONS OF ANY KIND, either express or implied.
 * See the License for the specific language governing permissions and
 * limitations under the License.
 */

package org.polypheny.db.docker;

import java.io.IOException;
import java.util.ArrayList;
import java.util.Collections;
import java.util.HashMap;
import java.util.HashSet;
import java.util.List;
import java.util.Map;
import java.util.Set;
import java.util.stream.Collectors;
import lombok.Getter;
import lombok.extern.slf4j.Slf4j;
import org.polypheny.db.catalog.Catalog;
import org.polypheny.db.catalog.exceptions.GenericRuntimeException;
import org.polypheny.db.config.RuntimeConfig;


/**
 * This class servers as an organization unit which controls all Docker containers in Polypheny,
 * which are placed on a specific Docker instance.
 * While the callers can and should mostly interact with the underlying containers directly,
 * this instance is used to have a control layer, which allows to restore, start or shutdown multiple of
 * these instances at the same time.
 */
@Slf4j
public final class DockerInstance {

    /**
     * This set is needed for resetDocker and resetCatalog.  The first time we see a new UUID, we save it in the set
     * and remove all the containers belonging to us.
     */
    private static final Set<String> seenUuids = new HashSet<>();

    private final int instanceId;
    @Getter
    private String host;
    @Getter
    private String alias;
    @Getter
    private String registry;
    @Getter
    private final int communicationPort;
    @Getter
    private final int handshakePort;
    @Getter
    private final int proxyPort;
    private Set<String> uuids = new HashSet<>();

    /**
     * The UUID of the docker daemon we are talking to.  null if we are currently not connected.
     */
    private String dockerInstanceUuid;

    /**
     * The client object used to communicate with Docker.  null if not connected.
     */
    private PolyphenyDockerClient client;

    private Status status = Status.NEW;


    private enum Status {
        NEW,
        CONNECTED,
        DISCONNECTED,
    }


    DockerInstance( Integer instanceId, String host, String alias, String registry, int communicationPort, int handshakePort, int proxyPort ) {
        if ( communicationPort == handshakePort || handshakePort == proxyPort || communicationPort == proxyPort ) {
            throw new GenericRuntimeException( "Communication, handshake and proxy port must be different" );
        }
        this.host = host;
        this.alias = alias;
        this.registry = registry;
        this.communicationPort = communicationPort;
        this.handshakePort = handshakePort;
        this.proxyPort = proxyPort;
        this.instanceId = instanceId;
        this.dockerInstanceUuid = null;
        try {
            checkConnection();
        } catch ( IOException e ) {
            log.error( "Could not connect to docker instance " + alias + ": " + e.getMessage() );
        }
    }


    private void connectToDocker() throws IOException {
        PolyphenyKeypair kp = PolyphenyCertificateManager.loadClientKeypair( "docker", host );
        byte[] serverCertificate = PolyphenyCertificateManager.loadServerCertificate( "docker", host );
        this.client = new PolyphenyDockerClient( host, communicationPort, kp, serverCertificate );
        this.client.ping();
    }


    private void handleNewDockerInstance() throws IOException {
        this.dockerInstanceUuid = this.client.getDockerId();

        // seenUuids is used to lock out all the other DockerInstance instances
        synchronized ( seenUuids ) {
            for ( DockerInstance instance : DockerManager.getInstance().getDockerInstances().values() ) {
<<<<<<< HEAD
                if ( instance != this && instance.dockerInstanceUuid.equals( dockerInstanceUuid ) ) {
                    throw new GenericRuntimeException( "The same docker instance cannot be added twice" );
=======
                if ( instance != this && dockerInstanceUuid.equals( instance.dockerInstanceUuid ) ) {
                    throw new RuntimeException( "The same docker instance cannot be added twice" );
>>>>>>> 5357ee55
                }
            }
        }

        boolean first;
        synchronized ( seenUuids ) {
            first = seenUuids.add( this.dockerInstanceUuid ) && (Catalog.resetDocker || Catalog.resetCatalog);
        }

        if ( first ) {
            List<ContainerInfo> containers = this.client.listContainers();
            for ( String uuid : containers.stream().map( ContainerInfo::getUuid ).collect( Collectors.toList() ) ) {
                try {
                    this.client.deleteContainer( uuid );
                } catch ( IOException e ) {
                    log.error( "Failed to delete container " + uuid, e );
                }
            }
        }
    }


    private void checkConnection() throws IOException {
        synchronized ( this ) {
            if ( status != Status.CONNECTED || client == null || !client.isConnected() ) {
                connectToDocker();
            }

            if ( status == Status.NEW ) {
                handleNewDockerInstance();
                status = Status.DISCONNECTED; // This is so that the next block is executed as well, but that we never rerun handleNewDockerInstance
            }

            // We only get here, if connectToDocker worked
            if ( status != Status.CONNECTED ) {
                Set<String> uuids = new HashSet<>();
                List<ContainerInfo> containers = this.client.listContainers();
                for ( ContainerInfo containerInfo : containers ) {
                    uuids.add( containerInfo.getUuid() );
                    new DockerContainer( containerInfo.getUuid(), containerInfo.getName() );
                }
                this.uuids = uuids;
                status = Status.CONNECTED;
            } else {
                client.ping();
            }
        }
    }


    public boolean isConnected() {
        try {
            checkConnection();
            return true;
        } catch ( IOException ignore ) {
            return false;
        }
    }


    public void reconnect() {
        synchronized ( this ) {
            try {
                status = Status.DISCONNECTED;
                checkConnection();
            } catch ( IOException e ) {
                log.info( "Failed to reconnect: " + e );
            }
        }
    }


    public DockerStatus probeDockerStatus() {
        return new DockerStatus( instanceId, isConnected() );
    }


    public Map<String, Object> getMap() {
        synchronized ( this ) {
            int numberOfContainers = -1;
            try {
                if ( client != null ) {
                    numberOfContainers = client.listContainers().size();
                }
            } catch ( IOException e ) {
                // ignore
            }
            return Map.of(
                    "id", instanceId,
                    "host", host,
                    "alias", alias,
                    "connected", isConnected(),
                    "registry", registry,
                    "communicationPort", communicationPort,
                    "handshakePort", handshakePort,
                    "proxyPort", proxyPort,
                    "numberOfContainers", numberOfContainers
            );
        }
    }


    void startContainer( DockerContainer container ) throws IOException {
        synchronized ( this ) {
            client.startContainer( container.getContainerId() );
        }
    }


    void stopContainer( DockerContainer container ) throws IOException {
        synchronized ( this ) {
            client.stopContainer( container.getContainerId() );
        }
    }


    /**
     * Destroy the container.  Local resources are cleaned up regardless of whether the deallocation on the docker host
     * actually succeeded.
     */
    void destroyContainer( DockerContainer container ) {
        synchronized ( this ) {
            try {
                uuids.remove( container.getContainerId() );
                client.deleteContainer( container.getContainerId() );
            } catch ( IOException e ) {
                if ( e.getMessage().startsWith( "No such container" ) ) {
                    log.info( "Cannot delete container: No container with UUID " + container.getContainerId() );
                } else {
                    log.error( "Failed to delete container with UUID " + container.getContainerId(), e );
                }
            }
        }
    }


    int execute( DockerContainer container, List<String> cmd ) throws IOException {
        synchronized ( this ) {
            return client.executeCommand( container.getContainerId(), cmd );
        }
    }


    Map<Integer, Integer> getPorts( DockerContainer container ) throws IOException {
        synchronized ( this ) {
            return client.getPorts( Collections.singletonList( container.getContainerId() ) ).getOrDefault( container.getContainerId(), Map.of() );
        }
    }


    boolean hasContainer( String uuid ) {
        synchronized ( this ) {
            return uuids.contains( uuid );
        }
    }


    boolean hasContainers() throws IOException {
        synchronized ( this ) {
            if ( client == null ) {
                throw new IOException( "Client not connected" );
            }
            return !client.listContainers().isEmpty();
        }
    }


    void updateConfig( String host, String alias, String registry ) {
        synchronized ( this ) {
            if ( !this.host.equals( host ) ) {
                client.close();
                this.host = host;
                status = Status.NEW;
                try {
                    checkConnection();
                } catch ( IOException e ) {
                    log.info( "Failed to connect to " + host );
                }
            }
            this.alias = alias;
            this.registry = registry;
        }
    }


    void close() {
        synchronized ( this ) {
            if ( client != null ) {
                client.close();
                client = null;
            }
            status = Status.DISCONNECTED;
        }
    }


    public ContainerBuilder newBuilder( String imageName, String uniqueName ) {
        return new ContainerBuilder( imageName, uniqueName );
    }


    public class ContainerBuilder {

        private final String uniqueName;
        private final String imageName;
        private List<String> initCommand = List.of();
        private final List<Integer> exposedPorts = new ArrayList<>();
        private final Map<String, String> environmentVariables = new HashMap<>();


        private ContainerBuilder( String imageName, String uniqueName ) {
            this.imageName = imageName;
            this.uniqueName = uniqueName;
        }


        public ContainerBuilder withExposedPort( int port ) {
            exposedPorts.add( port );
            return this;
        }


        public ContainerBuilder withEnvironmentVariable( String key, String value ) {
            environmentVariables.put( key, value );
            return this;
        }


        public ContainerBuilder withCommand( List<String> cmd ) {
            initCommand = cmd;
            return this;
        }


        public DockerContainer createAndStart() throws IOException {
            synchronized ( DockerInstance.this ) {
                final String registry = DockerInstance.this.registry.isEmpty() ? RuntimeConfig.DOCKER_CONTAINER_REGISTRY.getString() : DockerInstance.this.registry;

                final String imageNameWithRegistry;
                if ( registry.isEmpty() || registry.endsWith( "/" ) ) {
                    imageNameWithRegistry = registry + imageName;
                } else {
                    imageNameWithRegistry = registry + "/" + imageName;
                }

                String uuid = client.createAndStartContainer( DockerContainer.getPhysicalUniqueName( uniqueName ), imageNameWithRegistry, exposedPorts, initCommand, environmentVariables, List.of() );
                uuids.add( uuid );
                return new DockerContainer( uuid, uniqueName );
            }
        }

    }

}<|MERGE_RESOLUTION|>--- conflicted
+++ resolved
@@ -117,13 +117,8 @@
         // seenUuids is used to lock out all the other DockerInstance instances
         synchronized ( seenUuids ) {
             for ( DockerInstance instance : DockerManager.getInstance().getDockerInstances().values() ) {
-<<<<<<< HEAD
                 if ( instance != this && instance.dockerInstanceUuid.equals( dockerInstanceUuid ) ) {
                     throw new GenericRuntimeException( "The same docker instance cannot be added twice" );
-=======
-                if ( instance != this && dockerInstanceUuid.equals( instance.dockerInstanceUuid ) ) {
-                    throw new RuntimeException( "The same docker instance cannot be added twice" );
->>>>>>> 5357ee55
                 }
             }
         }
@@ -135,7 +130,7 @@
 
         if ( first ) {
             List<ContainerInfo> containers = this.client.listContainers();
-            for ( String uuid : containers.stream().map( ContainerInfo::getUuid ).collect( Collectors.toList() ) ) {
+            for ( String uuid : containers.stream().map( ContainerInfo::getUuid ).toList() ) {
                 try {
                     this.client.deleteContainer( uuid );
                 } catch ( IOException e ) {
