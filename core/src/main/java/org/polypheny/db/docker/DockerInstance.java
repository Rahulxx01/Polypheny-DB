/*
 * Copyright 2019-2023 The Polypheny Project
 *
 * Licensed under the Apache License, Version 2.0 (the "License");
 * you may not use this file except in compliance with the License.
 * You may obtain a copy of the License at
 *
 * http://www.apache.org/licenses/LICENSE-2.0
 *
 * Unless required by applicable law or agreed to in writing, software
 * distributed under the License is distributed on an "AS IS" BASIS,
 * WITHOUT WARRANTIES OR CONDITIONS OF ANY KIND, either express or implied.
 * See the License for the specific language governing permissions and
 * limitations under the License.
 */

package org.polypheny.db.docker;

import java.io.IOException;
import java.util.ArrayList;
import java.util.Collections;
import java.util.HashMap;
import java.util.HashSet;
import java.util.List;
import java.util.Map;
<<<<<<< HEAD
import java.util.Objects;
import java.util.Optional;
import java.util.concurrent.TimeUnit;
=======
import java.util.Set;
>>>>>>> b4e0f257
import java.util.stream.Collectors;
import lombok.Getter;
import lombok.extern.slf4j.Slf4j;
import org.polypheny.db.catalog.Catalog;
<<<<<<< HEAD
import org.polypheny.db.catalog.entity.CatalogAdapter;
import org.polypheny.db.catalog.snapshot.Snapshot;
import org.polypheny.db.config.ConfigDocker;
=======
>>>>>>> b4e0f257
import org.polypheny.db.config.RuntimeConfig;


/**
 * This class servers as an organization unit which controls all Docker containers in Polypheny,
 * which are placed on a specific Docker instance.
 * While the callers can and should mostly interact with the underlying containers directly,
 * this instance is used to have a control layer, which allows to restore, start or shutdown multiple of
 * these instances at the same time.
 */
@Slf4j
public final class DockerInstance {

    /**
     * This set is needed for resetDocker and resetCatalog.  The first time we see a new UUID, we save it in the set
     * and remove all the containers belonging to us.
     */
    private static final Set<String> seenUuids = new HashSet<>();

    private final int instanceId;
    @Getter
    private String host;
    @Getter
    private String alias;
    @Getter
    private String registry;
    @Getter
    private final int communicationPort;
    @Getter
    private final int handshakePort;
    @Getter
    private final int proxyPort;
    private Set<String> uuids = new HashSet<>();

    /**
     * The UUID of the docker daemon we are talking to.  null if we are currently not connected.
     */
    private String dockerInstanceUuid;

    /**
     * The client object used to communicate with Docker.  null if not connected.
     */
    private PolyphenyDockerClient client;

<<<<<<< HEAD
    private void updateUsedValues( DockerClient client ) {
        client.listImagesCmd().exec().forEach( image -> {
            if ( image.getRepoDigests() != null ) {
                for ( String tag : image.getRepoDigests() ) {
                    String[] splits = tag.split( "@" );
                    availableImages.add( new Image( splits[0], null, splits[1] ) );
                }
            }
        } );

        Map<String, Boolean> idsToRemove = new HashMap<>();
        Snapshot snapshot = Catalog.getInstance().getSnapshot();

        outer:
        for ( com.github.dockerjava.api.model.Container container : client.listContainersCmd().withShowAll( true ).exec() ) {// Docker returns the names with a prefixed "/", so we remove it
            List<String> names = Arrays
                    .stream( container.getNames() )
                    .map( cont -> cont.substring( 1 ) )
                    .collect( Collectors.toList() );

            List<String> normalizedNames = names.stream().map( Container::getFromPhysicalName ).collect( Collectors.toList() );

            // When we have old containers, which belonged to a non-consistent adapter we remove them
            for ( String name : names ) {
                String[] splits = name.split( "_polypheny_" );
                if ( splits.length == 2 ) {
                    String unparsedAdapterId = splits[1];
                    boolean isTestContainer = splits[1].contains( "_test" );
                    // If the container was annotated with "_test", it has to be deleted if a new run in testMode was started
                    if ( isTestContainer ) {
                        unparsedAdapterId = unparsedAdapterId.replace( "_test", "" );
                    }

                    int adapterId = Integer.parseInt( unparsedAdapterId );
                    Optional<CatalogAdapter> optionalAdapter = snapshot.getAdapter( adapterId );
                    if ( optionalAdapter.isEmpty() || !optionalAdapter.get().uniqueName.equals( splits[0] ) || isTestContainer || Catalog.resetDocker ) {
                        idsToRemove.put( container.getId(), container.getState().equalsIgnoreCase( "running" ) );
                        // As we remove this container later we skip the name and port adding
                        continue outer;
                    }
                }
            }
=======
    private Status status = Status.NEW;
>>>>>>> b4e0f257


    private enum Status {
        NEW,
        CONNECTED,
        DISCONNECTED,
    }


    DockerInstance( Integer instanceId, String host, String alias, String registry, int communicationPort, int handshakePort, int proxyPort ) {
        if ( communicationPort == handshakePort || handshakePort == proxyPort || communicationPort == proxyPort ) {
            throw new RuntimeException( "Communication, handshake and proxy port must be different" );
        }
        this.host = host;
        this.alias = alias;
        this.registry = registry;
        this.communicationPort = communicationPort;
        this.handshakePort = handshakePort;
        this.proxyPort = proxyPort;
        this.instanceId = instanceId;
        this.dockerInstanceUuid = null;
        try {
            checkConnection();
        } catch ( IOException e ) {
            log.error( "Could not connect to docker instance " + alias + ": " + e.getMessage() );
        }
    }


    private void connectToDocker() throws IOException {
        PolyphenyKeypair kp = PolyphenyCertificateManager.loadClientKeypair( "docker", host );
        byte[] serverCertificate = PolyphenyCertificateManager.loadServerCertificate( "docker", host );
        this.client = new PolyphenyDockerClient( host, communicationPort, kp, serverCertificate );
        this.client.ping();
    }


    private void handleNewDockerInstance() throws IOException {
        this.dockerInstanceUuid = this.client.getDockerId();

        // seenUuids is used to lock out all the other DockerInstance instances
        synchronized ( seenUuids ) {
            for ( DockerInstance instance : DockerManager.getInstance().getDockerInstances().values() ) {
                if ( instance != this && instance.dockerInstanceUuid.equals( dockerInstanceUuid ) ) {
                    throw new RuntimeException( "The same docker instance cannot be added twice" );
                }
            }
        }

        boolean first;
        synchronized ( seenUuids ) {
            first = seenUuids.add( this.dockerInstanceUuid ) && (Catalog.resetDocker || Catalog.resetCatalog);
        }

        if ( first ) {
            List<ContainerInfo> containers = this.client.listContainers();
            for ( String uuid : containers.stream().map( ContainerInfo::getUuid ).collect( Collectors.toList() ) ) {
                try {
                    this.client.deleteContainer( uuid );
                } catch ( IOException e ) {
                    log.error( "Failed to delete container " + uuid, e );
                }
            }
        }
    }


    private void checkConnection() throws IOException {
        synchronized ( this ) {
            if ( status != Status.CONNECTED || client == null || !client.isConnected() ) {
                connectToDocker();
            }

            if ( status == Status.NEW ) {
                handleNewDockerInstance();
                status = Status.DISCONNECTED; // This is so that the next block is executed as well, but that we never rerun handleNewDockerInstance
            }

            // We only get here, if connectToDocker worked
            if ( status != Status.CONNECTED ) {
                Set<String> uuids = new HashSet<>();
                List<ContainerInfo> containers = this.client.listContainers();
                for ( ContainerInfo containerInfo : containers ) {
                    uuids.add( containerInfo.getUuid() );
                    new DockerContainer( containerInfo.getUuid(), containerInfo.getName() );
                }
                this.uuids = uuids;
                status = Status.CONNECTED;
            } else {
                client.ping();
            }
        }
    }


    public boolean isConnected() {
        try {
            checkConnection();
            return true;
        } catch ( IOException ignore ) {
            return false;
        }
    }


    public void reconnect() {
        synchronized ( this ) {
            try {
                status = Status.DISCONNECTED;
                checkConnection();
            } catch ( IOException e ) {
                log.info( "Failed to reconnect: " + e );
            }
        }
    }


    public DockerStatus probeDockerStatus() {
        return new DockerStatus( instanceId, isConnected() );
    }


    public Map<String, Object> getMap() {
        synchronized ( this ) {
            int numberOfContainers = -1;
            try {
                if ( client != null ) {
                    numberOfContainers = client.listContainers().size();
                }
            } catch ( IOException e ) {
                // ignore
            }
            return Map.of(
                    "id", instanceId,
                    "host", host,
                    "alias", alias,
                    "connected", isConnected(),
                    "registry", registry,
                    "communicationPort", communicationPort,
                    "handshakePort", handshakePort,
                    "proxyPort", proxyPort,
                    "numberOfContainers", numberOfContainers
            );
        }
    }


    void startContainer( DockerContainer container ) throws IOException {
        synchronized ( this ) {
            client.startContainer( container.getContainerId() );
        }
    }


    void stopContainer( DockerContainer container ) throws IOException {
        synchronized ( this ) {
            client.stopContainer( container.getContainerId() );
        }
    }


    /**
     * Destroy the container.  Local resources are cleaned up regardless of whether the deallocation on the docker host
     * actually succeeded.
     */
    void destroyContainer( DockerContainer container ) {
        synchronized ( this ) {
            try {
                uuids.remove( container.getContainerId() );
                client.deleteContainer( container.getContainerId() );
            } catch ( IOException e ) {
                log.error( "Failed to delete container with UUID " + container.getContainerId(), e );
            }
        }
    }


    int execute( DockerContainer container, List<String> cmd ) throws IOException {
        synchronized ( this ) {
            return client.executeCommand( container.getContainerId(), cmd );
        }
    }


    Map<Integer, Integer> getPorts( DockerContainer container ) throws IOException {
        synchronized ( this ) {
            return client.getPorts( Collections.singletonList( container.getContainerId() ) ).getOrDefault( container.getContainerId(), Map.of() );
        }
    }


    boolean hasContainer( String uuid ) {
        synchronized ( this ) {
            return uuids.contains( uuid );
        }
    }


    boolean hasContainers() throws IOException {
        synchronized ( this ) {
            if ( client == null ) {
                throw new IOException( "Client not connected" );
            }
            return !client.listContainers().isEmpty();
        }
    }


    void updateConfig( String host, String alias, String registry ) {
        synchronized ( this ) {
            if ( !this.host.equals( host ) ) {
                client.close();
                this.host = host;
                status = Status.NEW;
                try {
                    checkConnection();
                } catch ( IOException e ) {
                    log.info( "Failed to connect to " + host );
                }
            }
            this.alias = alias;
            this.registry = registry;
        }
    }


    void close() {
        synchronized ( this ) {
            if ( client != null ) {
                client.close();
                client = null;
            }
            status = Status.DISCONNECTED;
        }
    }


<<<<<<< HEAD
    @Override
    public void destroyAll( long adapterId ) {
        if ( containersOnAdapter.containsKey( adapterId ) ) {
            containersOnAdapter.get( adapterId ).forEach( containerName -> availableContainers.get( containerName ).destroy() );
        }
=======
    public ContainerBuilder newBuilder( String imageName, String uniqueName ) {
        return new ContainerBuilder( imageName, uniqueName );
>>>>>>> b4e0f257
    }


    public class ContainerBuilder {

        private final String uniqueName;
        private final String imageName;
        private List<String> initCommand = List.of();
        private final List<Integer> exposedPorts = new ArrayList<>();
        private final Map<String, String> environmentVariables = new HashMap<>();


        private ContainerBuilder( String imageName, String uniqueName ) {
            this.imageName = imageName;
            this.uniqueName = uniqueName;
        }


        public ContainerBuilder withExposedPort( int port ) {
            exposedPorts.add( port );
            return this;
        }


        public ContainerBuilder withEnvironmentVariable( String key, String value ) {
            environmentVariables.put( key, value );
            return this;
        }


        public ContainerBuilder withCommand( List<String> cmd ) {
            initCommand = cmd;
            return this;
        }


        public DockerContainer createAndStart() throws IOException {
            synchronized ( DockerInstance.this ) {
                final String registry = DockerInstance.this.registry.isEmpty() ? RuntimeConfig.DOCKER_CONTAINER_REGISTRY.getString() : DockerInstance.this.registry;

                final String imageNameWithRegistry;
                if ( registry.isEmpty() || registry.endsWith( "/" ) ) {
                    imageNameWithRegistry = registry + imageName;
                } else {
                    imageNameWithRegistry = registry + "/" + imageName;
                }

                String uuid = client.createAndStartContainer( DockerContainer.getPhysicalUniqueName( uniqueName ), imageNameWithRegistry, exposedPorts, initCommand, environmentVariables, List.of() );
                uuids.add( uuid );
                return new DockerContainer( uuid, uniqueName );
            }
        }

    }

}<|MERGE_RESOLUTION|>--- conflicted
+++ resolved
@@ -23,23 +23,11 @@
 import java.util.HashSet;
 import java.util.List;
 import java.util.Map;
-<<<<<<< HEAD
-import java.util.Objects;
-import java.util.Optional;
-import java.util.concurrent.TimeUnit;
-=======
 import java.util.Set;
->>>>>>> b4e0f257
 import java.util.stream.Collectors;
 import lombok.Getter;
 import lombok.extern.slf4j.Slf4j;
 import org.polypheny.db.catalog.Catalog;
-<<<<<<< HEAD
-import org.polypheny.db.catalog.entity.CatalogAdapter;
-import org.polypheny.db.catalog.snapshot.Snapshot;
-import org.polypheny.db.config.ConfigDocker;
-=======
->>>>>>> b4e0f257
 import org.polypheny.db.config.RuntimeConfig;
 
 
@@ -84,52 +72,7 @@
      */
     private PolyphenyDockerClient client;
 
-<<<<<<< HEAD
-    private void updateUsedValues( DockerClient client ) {
-        client.listImagesCmd().exec().forEach( image -> {
-            if ( image.getRepoDigests() != null ) {
-                for ( String tag : image.getRepoDigests() ) {
-                    String[] splits = tag.split( "@" );
-                    availableImages.add( new Image( splits[0], null, splits[1] ) );
-                }
-            }
-        } );
-
-        Map<String, Boolean> idsToRemove = new HashMap<>();
-        Snapshot snapshot = Catalog.getInstance().getSnapshot();
-
-        outer:
-        for ( com.github.dockerjava.api.model.Container container : client.listContainersCmd().withShowAll( true ).exec() ) {// Docker returns the names with a prefixed "/", so we remove it
-            List<String> names = Arrays
-                    .stream( container.getNames() )
-                    .map( cont -> cont.substring( 1 ) )
-                    .collect( Collectors.toList() );
-
-            List<String> normalizedNames = names.stream().map( Container::getFromPhysicalName ).collect( Collectors.toList() );
-
-            // When we have old containers, which belonged to a non-consistent adapter we remove them
-            for ( String name : names ) {
-                String[] splits = name.split( "_polypheny_" );
-                if ( splits.length == 2 ) {
-                    String unparsedAdapterId = splits[1];
-                    boolean isTestContainer = splits[1].contains( "_test" );
-                    // If the container was annotated with "_test", it has to be deleted if a new run in testMode was started
-                    if ( isTestContainer ) {
-                        unparsedAdapterId = unparsedAdapterId.replace( "_test", "" );
-                    }
-
-                    int adapterId = Integer.parseInt( unparsedAdapterId );
-                    Optional<CatalogAdapter> optionalAdapter = snapshot.getAdapter( adapterId );
-                    if ( optionalAdapter.isEmpty() || !optionalAdapter.get().uniqueName.equals( splits[0] ) || isTestContainer || Catalog.resetDocker ) {
-                        idsToRemove.put( container.getId(), container.getState().equalsIgnoreCase( "running" ) );
-                        // As we remove this container later we skip the name and port adding
-                        continue outer;
-                    }
-                }
-            }
-=======
     private Status status = Status.NEW;
->>>>>>> b4e0f257
 
 
     private enum Status {
@@ -367,16 +310,8 @@
     }
 
 
-<<<<<<< HEAD
-    @Override
-    public void destroyAll( long adapterId ) {
-        if ( containersOnAdapter.containsKey( adapterId ) ) {
-            containersOnAdapter.get( adapterId ).forEach( containerName -> availableContainers.get( containerName ).destroy() );
-        }
-=======
     public ContainerBuilder newBuilder( String imageName, String uniqueName ) {
         return new ContainerBuilder( imageName, uniqueName );
->>>>>>> b4e0f257
     }
 
 
