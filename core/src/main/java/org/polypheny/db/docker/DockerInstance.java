--- conflicted
+++ resolved
@@ -352,15 +352,8 @@
                 .withName( Container.getPhysicalUniqueName( container ) )
                 .withCmd( container.initCommands )
                 .withEnv( container.envCommands )
-<<<<<<< HEAD
-                //.withExposedPorts( container.getExposedPorts() )
-                .withHostConfig( HostConfig.newHostConfig().withPortBindings( bindings ) );
-
-        //Objects.requireNonNull( cmd.getHostConfig() ).withPortBindings( bindings );
-=======
                 .withHostConfig( new HostConfig().withPortBindings( bindings ) );
 
->>>>>>> 0dd4cfc3
         CreateContainerResponse response = cmd.exec();
         container.setContainerId( response.getId() );
     }
