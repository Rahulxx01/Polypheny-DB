--- conflicted
+++ resolved
@@ -231,7 +231,7 @@
 
 
     @Override
-    public AlgNode visit( LogicalTableModify modify ) {
+    public AlgNode visit( LogicalModify modify ) {
         hashBasis.add( "LogicalModify" );
         // e.g. inserts only have underlying values and need to attach the table correctly
         this.getAvailableColumns( modify );
@@ -242,26 +242,11 @@
     @Override
     public AlgNode visit( AlgNode other ) {
         hashBasis.add( "other#" + other.getClass().getSimpleName() );
-<<<<<<< HEAD
-        if ( other instanceof LogicalModify ) {
-            // Add all columns to availableColumnsWithTable for statistics
-            if ( (other.getTable().getTable() instanceof LogicalTable) ) {
-                LogicalTable logicalTable = ((LogicalTable) other.getTable().getTable());
-                Long tableId = logicalTable.getTableId();
-                logicalTable.getColumnIds().forEach( v -> availableColumnsWithTable.put( v, tableId ) );
-            }
-        }
-=======
->>>>>>> 2c7bf928
         return visitChildren( other );
     }
 
 
-<<<<<<< HEAD
-    private void getAvailableColumns( Scan scan ) {
-=======
     private void getAvailableColumns( AlgNode scan ) {
->>>>>>> 2c7bf928
         this.tables.addAll( scan.getTable().getQualifiedName() );
         final Table table = scan.getTable().getTable();
         LogicalTable logicalTable = (table instanceof LogicalTable) ? (LogicalTable) table : null;
