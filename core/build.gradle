--- conflicted
+++ resolved
@@ -17,7 +17,7 @@
 
 
 buildscript {
-    /*dependencies {
+    dependencies {
         // JavaCC (https://github.com/johnmartel/javaccPlugin)
         classpath group: "gradle.plugin.ca.coglinc2", name: "javacc-gradle-plugin", version: javacc_plugin_version
         // Fmpp
@@ -25,11 +25,7 @@
         // Protobuf
         classpath group: "com.google.protobuf", name: "protobuf-gradle-plugin", version: protobuf_plugin_version
     }
-<<<<<<< HEAD
-    ant.taskdef(name: "fmpp", classname:"fmpp.tools.AntTask", classpath: buildscript.configurations.classpath.asPath)*/
-=======
     ant.taskdef(name: "fmpp", classname: "fmpp.tools.AntTask", classpath: buildscript.configurations.classpath.asPath)
->>>>>>> b4e0f257
 }
 
 
@@ -118,49 +114,7 @@
     }
 }
 
-<<<<<<< HEAD
 
-=======
-/**
- * Additional MongoDB query language Compile Pipeline
- */
-task generateFmppSourcesDocument {
-    inputs.dir("src/main/codegen/templates/mql")
-    outputs.dir(project.buildDir.absolutePath + "/generated-sources/fmpp")
-    doLast {
-        ant.fmpp(configuration: "src/main/codegen/config_doc.fmpp",
-                sourceRoot: "src/main/codegen/templates/mql",
-                outputRoot: project.buildDir.absolutePath + "/generated-sources/fmpp/mql")
-    }
-}
-task generateParserDocument(type: CompileJavaccTask) {
-    dependsOn("generateFmppSourcesDocument")
-    getConventionMapping().map("classpath", { configurations.javacc })
-    arguments = [static: "false", lookahead: "2"]
-    inputDirectory = file(project.buildDir.absolutePath + "/generated-sources/fmpp/mql/javacc")
-    outputDirectory = file(project.buildDir.absolutePath + "/generated-sources/org/polypheny/db/mql/parser/impl")
-}
-
-/**
- * Compile Pipeline
- */
-task generateFmppSources {
-    inputs.dir("src/main/codegen/templates/sql")
-    outputs.dir(project.buildDir.absolutePath + "/generated-sources/fmpp")
-    doLast {
-        ant.fmpp(configuration: "src/main/codegen/config.fmpp",
-                sourceRoot: "src/main/codegen/templates/sql",
-                outputRoot: project.buildDir.absolutePath + "/generated-sources/fmpp/sql")
-    }
-}
-task generateParser(type: CompileJavaccTask) {
-    dependsOn("generateFmppSources")
-    getConventionMapping().map("classpath", { configurations.javacc })
-    arguments = [static: "false", lookahead: "2"]
-    inputDirectory = file(project.buildDir.absolutePath + "/generated-sources/fmpp/sql/javacc")
-    outputDirectory = file(project.buildDir.absolutePath + "/generated-sources/org/polypheny/db/sql/parser/impl")
-}
->>>>>>> b4e0f257
 task generateJdbcVersionProperties(type: Copy) {
     from "src/main/resources/version"
     into project.buildDir.absolutePath + "/classes"
