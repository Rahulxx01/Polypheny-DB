/*
 * Copyright 2019-2022 The Polypheny Project
 *
 * Licensed under the Apache License, Version 2.0 (the "License");
 * you may not use this file except in compliance with the License.
 * You may obtain a copy of the License at
 *
 * http://www.apache.org/licenses/LICENSE-2.0
 *
 * Unless required by applicable law or agreed to in writing, software
 * distributed under the License is distributed on an "AS IS" BASIS,
 * WITHOUT WARRANTIES OR CONDITIONS OF ANY KIND, either express or implied.
 * See the License for the specific language governing permissions and
 * limitations under the License.
 */

package org.polypheny.db.monitoring.core;

import static org.junit.jupiter.api.Assertions.assertThrows;

import java.sql.Timestamp;
import org.junit.jupiter.api.Assertions;
import org.junit.jupiter.api.Test;
import org.mockito.Mockito;
import org.polypheny.db.monitoring.events.MonitoringEvent;
import org.polypheny.db.monitoring.events.metrics.QueryDataPointImpl;
import org.polypheny.db.monitoring.repository.PersistentMonitoringRepository;
<<<<<<< HEAD
import org.polypheny.db.monitoring.ui.MonitoringServiceUi;
=======
>>>>>>> eeaa97b7


class MonitoringServiceImplTest {

    @Test
    public void ctor_invalidParameters_ThrowsException() {
        // arrange
        MonitoringQueue monitoringQueue = Mockito.mock( MonitoringQueue.class );
        PersistentMonitoringRepository repository = Mockito.mock( PersistentMonitoringRepository.class );
<<<<<<< HEAD
        MonitoringServiceUi monitoringServiceUi = Mockito.mock( MonitoringServiceUi.class );
=======
>>>>>>> eeaa97b7

        // act - assert
        assertThrows( NullPointerException.class, () -> new MonitoringServiceImpl( null, repository ) );
        assertThrows( NullPointerException.class, () -> new MonitoringServiceImpl( monitoringQueue, null ) );
    }


    @Test
    void ctor_validParameters_instanceNotNull() {
        // arrange
        MonitoringQueue monitoringQueue = Mockito.mock( MonitoringQueue.class );
        PersistentMonitoringRepository repository = Mockito.mock( PersistentMonitoringRepository.class );
<<<<<<< HEAD
        MonitoringServiceUi monitoringServiceUi = Mockito.mock( MonitoringServiceUi.class );
=======
>>>>>>> eeaa97b7

        // act
        MonitoringService sut = new MonitoringServiceImpl( monitoringQueue, repository );

        // assert
        Assertions.assertNotNull( sut );
    }


    @Test
    void monitorEvent_provideNullEvent_throwsException() {
        // arrange
        MonitoringQueue monitoringQueue = Mockito.mock( MonitoringQueue.class );
        PersistentMonitoringRepository repository = Mockito.mock( PersistentMonitoringRepository.class );
<<<<<<< HEAD
        MonitoringServiceUi monitoringServiceUi = Mockito.mock( MonitoringServiceUi.class );
        MonitoringService sut = new MonitoringServiceImpl( monitoringQueue, repository, monitoringServiceUi );
=======
        MonitoringService sut = new MonitoringServiceImpl( monitoringQueue, repository );
>>>>>>> eeaa97b7

        // act - assert
        assertThrows( NullPointerException.class, () -> sut.monitorEvent( null ) );
    }


    @Test
    void monitorEvent_provideEvent_queueCalled() {
        // arrange
        MonitoringQueue monitoringQueue = Mockito.mock( MonitoringQueue.class );
        PersistentMonitoringRepository repository = Mockito.mock( PersistentMonitoringRepository.class );
<<<<<<< HEAD
        MonitoringServiceUi monitoringServiceUi = Mockito.mock( MonitoringServiceUi.class );
=======
>>>>>>> eeaa97b7
        MonitoringEvent event = Mockito.mock( MonitoringEvent.class );
        MonitoringService sut = new MonitoringServiceImpl( monitoringQueue, repository );

        // act
        sut.monitorEvent( event );

        // assert
        Mockito.verify( monitoringQueue, Mockito.times( 1 ) ).queueEvent( event );
    }


    @Test
    void getAllDataPoints_providePointClass_repositoryCalled() {
        // arrange
        MonitoringQueue monitoringQueue = Mockito.mock( MonitoringQueue.class );
        PersistentMonitoringRepository repository = Mockito.mock( PersistentMonitoringRepository.class );
<<<<<<< HEAD
        MonitoringServiceUi monitoringServiceUi = Mockito.mock( MonitoringServiceUi.class );
        MonitoringService sut = new MonitoringServiceImpl( monitoringQueue, repository, monitoringServiceUi );
=======
        MonitoringService sut = new MonitoringServiceImpl( monitoringQueue, repository );
>>>>>>> eeaa97b7

        // act
        sut.getAllDataPoints( QueryDataPointImpl.class );

        // assert
        Mockito.verify( repository, Mockito.times( 1 ) ).getAllDataPoints( QueryDataPointImpl.class );
    }


    @Test
    void getDataPointsBefore_providePointClass_repositoryCalled() {
        // arrange
        MonitoringQueue monitoringQueue = Mockito.mock( MonitoringQueue.class );
        PersistentMonitoringRepository repository = Mockito.mock( PersistentMonitoringRepository.class );
<<<<<<< HEAD
        MonitoringServiceUi monitoringServiceUi = Mockito.mock( MonitoringServiceUi.class );
        MonitoringService sut = new MonitoringServiceImpl( monitoringQueue, repository, monitoringServiceUi );
=======
        MonitoringService sut = new MonitoringServiceImpl( monitoringQueue, repository );
>>>>>>> eeaa97b7

        // act
        Timestamp time = new Timestamp( System.currentTimeMillis() );
        sut.getDataPointsBefore( QueryDataPointImpl.class, time );

        // assert
        Mockito.verify( repository, Mockito.times( 1 ) ).getDataPointsBefore( QueryDataPointImpl.class, time );
    }


    @Test
    void getDataPointsAfter_providePointClass_repositoryCalled() {
        // arrange
        MonitoringQueue monitoringQueue = Mockito.mock( MonitoringQueue.class );
        PersistentMonitoringRepository repository = Mockito.mock( PersistentMonitoringRepository.class );
<<<<<<< HEAD
        MonitoringServiceUi monitoringServiceUi = Mockito.mock( MonitoringServiceUi.class );
        MonitoringService sut = new MonitoringServiceImpl( monitoringQueue, repository, monitoringServiceUi );
=======
        MonitoringService sut = new MonitoringServiceImpl( monitoringQueue, repository );
>>>>>>> eeaa97b7

        // act
        Timestamp time = new Timestamp( System.currentTimeMillis() );
        sut.getDataPointsAfter( QueryDataPointImpl.class, time );

        // assert
        Mockito.verify( repository, Mockito.times( 1 ) ).getDataPointsAfter( QueryDataPointImpl.class, time );
    }

}<|MERGE_RESOLUTION|>--- conflicted
+++ resolved
@@ -25,10 +25,6 @@
 import org.polypheny.db.monitoring.events.MonitoringEvent;
 import org.polypheny.db.monitoring.events.metrics.QueryDataPointImpl;
 import org.polypheny.db.monitoring.repository.PersistentMonitoringRepository;
-<<<<<<< HEAD
-import org.polypheny.db.monitoring.ui.MonitoringServiceUi;
-=======
->>>>>>> eeaa97b7
 
 
 class MonitoringServiceImplTest {
@@ -38,10 +34,6 @@
         // arrange
         MonitoringQueue monitoringQueue = Mockito.mock( MonitoringQueue.class );
         PersistentMonitoringRepository repository = Mockito.mock( PersistentMonitoringRepository.class );
-<<<<<<< HEAD
-        MonitoringServiceUi monitoringServiceUi = Mockito.mock( MonitoringServiceUi.class );
-=======
->>>>>>> eeaa97b7
 
         // act - assert
         assertThrows( NullPointerException.class, () -> new MonitoringServiceImpl( null, repository ) );
@@ -54,10 +46,6 @@
         // arrange
         MonitoringQueue monitoringQueue = Mockito.mock( MonitoringQueue.class );
         PersistentMonitoringRepository repository = Mockito.mock( PersistentMonitoringRepository.class );
-<<<<<<< HEAD
-        MonitoringServiceUi monitoringServiceUi = Mockito.mock( MonitoringServiceUi.class );
-=======
->>>>>>> eeaa97b7
 
         // act
         MonitoringService sut = new MonitoringServiceImpl( monitoringQueue, repository );
@@ -72,12 +60,7 @@
         // arrange
         MonitoringQueue monitoringQueue = Mockito.mock( MonitoringQueue.class );
         PersistentMonitoringRepository repository = Mockito.mock( PersistentMonitoringRepository.class );
-<<<<<<< HEAD
-        MonitoringServiceUi monitoringServiceUi = Mockito.mock( MonitoringServiceUi.class );
-        MonitoringService sut = new MonitoringServiceImpl( monitoringQueue, repository, monitoringServiceUi );
-=======
         MonitoringService sut = new MonitoringServiceImpl( monitoringQueue, repository );
->>>>>>> eeaa97b7
 
         // act - assert
         assertThrows( NullPointerException.class, () -> sut.monitorEvent( null ) );
@@ -89,10 +72,6 @@
         // arrange
         MonitoringQueue monitoringQueue = Mockito.mock( MonitoringQueue.class );
         PersistentMonitoringRepository repository = Mockito.mock( PersistentMonitoringRepository.class );
-<<<<<<< HEAD
-        MonitoringServiceUi monitoringServiceUi = Mockito.mock( MonitoringServiceUi.class );
-=======
->>>>>>> eeaa97b7
         MonitoringEvent event = Mockito.mock( MonitoringEvent.class );
         MonitoringService sut = new MonitoringServiceImpl( monitoringQueue, repository );
 
@@ -109,12 +88,7 @@
         // arrange
         MonitoringQueue monitoringQueue = Mockito.mock( MonitoringQueue.class );
         PersistentMonitoringRepository repository = Mockito.mock( PersistentMonitoringRepository.class );
-<<<<<<< HEAD
-        MonitoringServiceUi monitoringServiceUi = Mockito.mock( MonitoringServiceUi.class );
-        MonitoringService sut = new MonitoringServiceImpl( monitoringQueue, repository, monitoringServiceUi );
-=======
         MonitoringService sut = new MonitoringServiceImpl( monitoringQueue, repository );
->>>>>>> eeaa97b7
 
         // act
         sut.getAllDataPoints( QueryDataPointImpl.class );
@@ -129,12 +103,7 @@
         // arrange
         MonitoringQueue monitoringQueue = Mockito.mock( MonitoringQueue.class );
         PersistentMonitoringRepository repository = Mockito.mock( PersistentMonitoringRepository.class );
-<<<<<<< HEAD
-        MonitoringServiceUi monitoringServiceUi = Mockito.mock( MonitoringServiceUi.class );
-        MonitoringService sut = new MonitoringServiceImpl( monitoringQueue, repository, monitoringServiceUi );
-=======
         MonitoringService sut = new MonitoringServiceImpl( monitoringQueue, repository );
->>>>>>> eeaa97b7
 
         // act
         Timestamp time = new Timestamp( System.currentTimeMillis() );
@@ -150,12 +119,7 @@
         // arrange
         MonitoringQueue monitoringQueue = Mockito.mock( MonitoringQueue.class );
         PersistentMonitoringRepository repository = Mockito.mock( PersistentMonitoringRepository.class );
-<<<<<<< HEAD
-        MonitoringServiceUi monitoringServiceUi = Mockito.mock( MonitoringServiceUi.class );
-        MonitoringService sut = new MonitoringServiceImpl( monitoringQueue, repository, monitoringServiceUi );
-=======
         MonitoringService sut = new MonitoringServiceImpl( monitoringQueue, repository );
->>>>>>> eeaa97b7
 
         // act
         Timestamp time = new Timestamp( System.currentTimeMillis() );
