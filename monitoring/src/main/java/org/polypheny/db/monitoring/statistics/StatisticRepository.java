/*
 * Copyright 2019-2022 The Polypheny Project
 *
 * Licensed under the Apache License, Version 2.0 (the "License");
 * you may not use this file except in compliance with the License.
 * You may obtain a copy of the License at
 *
 * http://www.apache.org/licenses/LICENSE-2.0
 *
 * Unless required by applicable law or agreed to in writing, software
 * distributed under the License is distributed on an "AS IS" BASIS,
 * WITHOUT WARRANTIES OR CONDITIONS OF ANY KIND, either express or implied.
 * See the License for the specific language governing permissions and
 * limitations under the License.
 */

package org.polypheny.db.monitoring.statistics;

import java.util.Collections;
import java.util.HashSet;
import java.util.Set;
import lombok.extern.slf4j.Slf4j;
import org.polypheny.db.StatisticsManager;
import org.polypheny.db.catalog.Catalog;
import org.polypheny.db.monitoring.events.MonitoringDataPoint;
import org.polypheny.db.monitoring.events.MonitoringDataPoint.DataPointType;
import org.polypheny.db.monitoring.events.metrics.DdlDataPoint;
import org.polypheny.db.monitoring.events.metrics.DmlDataPoint;
import org.polypheny.db.monitoring.events.metrics.QueryDataPointImpl;
import org.polypheny.db.monitoring.repository.MonitoringRepository;


@Slf4j
public class StatisticRepository implements MonitoringRepository {

    /**
     * This method uses monitoring information to update the statistics.
     *
     * @param dataPoint to be processed
     */
    @Override
    public void dataPoint( MonitoringDataPoint dataPoint ) {
        StatisticsManager statisticsManager = StatisticsManager.getInstance();
        statisticsManager.updateCommitRollback( dataPoint.isCommitted() );

        if( dataPoint.isCommitted() ){
            if ( dataPoint.getDataPointType() == DataPointType.DML ) {
                updateDmlStatistics( (DmlDataPoint) dataPoint, statisticsManager );
            } else if ( dataPoint.getDataPointType() == DataPointType.QueryDataPointImpl ) {
                updateQueryStatistics( (QueryDataPointImpl) dataPoint, statisticsManager );
            } else if ( dataPoint.getDataPointType() == DataPointType.DDL ) {
                updateDdlStatistics( (DdlDataPoint) dataPoint, statisticsManager );
            }
        }
    }


    private void updateDdlStatistics( DdlDataPoint dataPoint, StatisticsManager statisticsManager ) {
        if ( dataPoint.getMonitoringType().equals( "TRUNCATE" ) ) {
            statisticsManager.updateRowCountPerTable(
                    dataPoint.getTableId(),
                    0,
                    dataPoint.getMonitoringType() );
            statisticsManager.tablesToUpdate(
                    dataPoint.getTableId(),
                    null,
                    dataPoint.getMonitoringType(),
                    dataPoint.getSchemaId() );
        }
        if ( dataPoint.getMonitoringType().equals( "DROP_TABLE" ) ) {
            statisticsManager.deleteTableToUpdate( dataPoint.getTableId(), dataPoint.getSchemaId() );
        }
        if ( dataPoint.getMonitoringType().equals( "DROP_COLUMN" ) ) {
            statisticsManager.tablesToUpdate(
                    dataPoint.getTableId(),
                    Collections.singletonMap( dataPoint.getColumnId(), null ),
                    dataPoint.getMonitoringType(),
                    dataPoint.getSchemaId() );
        }
    }


<<<<<<< HEAD
    private void updateQueryStatistics( QueryDataPointImpl dataPoint, StatisticsManager<?> statisticsManager ) {

=======
    private void updateQueryStatistics( QueryDataPointImpl dataPoint, StatisticsManager statisticsManager ) {
>>>>>>> 5e41a00a
        if ( !dataPoint.getAvailableColumnsWithTable().isEmpty() ) {
            Set<Long> values = new HashSet<>( dataPoint.getAvailableColumnsWithTable().values() );
            boolean isOneTable = values.size() == 1;
            Catalog catalog = Catalog.getInstance();

            if ( isOneTable ) {
                long tableId = values.stream().findFirst().get();
                if ( catalog.checkIfExistsTable( tableId ) ) {
                    statisticsManager.setTableCalls( tableId, dataPoint.getMonitoringType() );

                    // RowCount from UI is only used if there is no other possibility
                    if ( statisticsManager.rowCountPerTable( tableId ) == null || statisticsManager.rowCountPerTable( tableId ) == 0 ) {
                        statisticsManager.updateRowCountPerTable( tableId, dataPoint.getRowCount(), "SET-ROW-COUNT" );
                    }

                    if ( dataPoint.getIndexSize() != null ) {
                        statisticsManager.setIndexSize( tableId, dataPoint.getIndexSize() );
                    }
                }
            } else {
                for ( long id : values ) {
                    if ( catalog.checkIfExistsTable( id ) ) {
                        statisticsManager.setTableCalls( id, dataPoint.getMonitoringType() );
                    }
                }
            }
        }
    }


    private void updateDmlStatistics( DmlDataPoint dataPoint, StatisticsManager statisticsManager ) {
        if ( dataPoint.getChangedValues() != null ) {
            Set<Long> values = new HashSet<>( dataPoint.getAvailableColumnsWithTable().values() );
            boolean isOneTable = values.size() == 1;

            Catalog catalog = Catalog.getInstance();
            if ( isOneTable ) {
                long tableId = values.stream().findFirst().get();
                statisticsManager.setTableCalls( tableId, dataPoint.getMonitoringType() );

                if ( catalog.checkIfExistsTable( tableId ) ) {
                    if ( dataPoint.getMonitoringType().equals( "INSERT" ) ) {
                        int added = dataPoint.getRowCount();
                        statisticsManager.tablesToUpdate(
                                tableId,
                                dataPoint.getChangedValues(),
                                dataPoint.getMonitoringType(),
                                catalog.getTable( tableId ).schemaId );
                        statisticsManager.updateRowCountPerTable( tableId, added, dataPoint.getMonitoringType() );
                    } else if ( dataPoint.getMonitoringType().equals( "DELETE" ) ) {
                        int deleted = dataPoint.getRowCount();
                        statisticsManager.updateRowCountPerTable( tableId, deleted, dataPoint.getMonitoringType() );
                        // After a delete, it is not clear what exactly was deleted, so the statistics of the table are updated
                        statisticsManager.tablesToUpdate( tableId );
                    } else if (dataPoint.getMonitoringType().equals( "UPDATE" )){
                        // After a update, it is not clear what exactly was changed, so the statistics of the table are updated
                        statisticsManager.tablesToUpdate( tableId );
                    }
                }
            } else {
                for ( long id : values ) {
                    if ( catalog.checkIfExistsTable( id ) ) {
                        statisticsManager.setTableCalls( id, dataPoint.getMonitoringType() );
                    }

                }
            }
        }
    }

}<|MERGE_RESOLUTION|>--- conflicted
+++ resolved
@@ -80,12 +80,7 @@
     }
 
 
-<<<<<<< HEAD
-    private void updateQueryStatistics( QueryDataPointImpl dataPoint, StatisticsManager<?> statisticsManager ) {
-
-=======
     private void updateQueryStatistics( QueryDataPointImpl dataPoint, StatisticsManager statisticsManager ) {
->>>>>>> 5e41a00a
         if ( !dataPoint.getAvailableColumnsWithTable().isEmpty() ) {
             Set<Long> values = new HashSet<>( dataPoint.getAvailableColumnsWithTable().values() );
             boolean isOneTable = values.size() == 1;
