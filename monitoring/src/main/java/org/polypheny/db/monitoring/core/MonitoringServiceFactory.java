/*
 * Copyright 2019-2022 The Polypheny Project
 *
 * Licensed under the Apache License, Version 2.0 (the "License");
 * you may not use this file except in compliance with the License.
 * You may obtain a copy of the License at
 *
 * http://www.apache.org/licenses/LICENSE-2.0
 *
 * Unless required by applicable law or agreed to in writing, software
 * distributed under the License is distributed on an "AS IS" BASIS,
 * WITHOUT WARRANTIES OR CONDITIONS OF ANY KIND, either express or implied.
 * See the License for the specific language governing permissions and
 * limitations under the License.
 */

package org.polypheny.db.monitoring.core;

import lombok.extern.slf4j.Slf4j;
import org.polypheny.db.monitoring.persistence.MapDbRepository;
import org.polypheny.db.monitoring.statistics.StatisticRepository;
<<<<<<< HEAD
import org.polypheny.db.monitoring.ui.MonitoringServiceUi;
import org.polypheny.db.monitoring.ui.MonitoringServiceUiImpl;
=======
>>>>>>> eeaa97b7


@Slf4j
public class MonitoringServiceFactory {

    public static MonitoringServiceImpl createMonitoringService( boolean resetRepository ) {
        // Create mapDB repository
        MapDbRepository persistentRepo = new MapDbRepository();
        StatisticRepository statisticRepo = new StatisticRepository();

        // Initialize the mapDB repo and open connection
        persistentRepo.initialize( resetRepository );

        // Create monitoring service with dependencies
        MonitoringQueue queueWriteService = new MonitoringQueueImpl( persistentRepo, statisticRepo );
<<<<<<< HEAD
        MonitoringServiceUi uiService = new MonitoringServiceUiImpl( persistentRepo, queueWriteService );

        // Initialize the monitoringService
        MonitoringServiceImpl monitoringService = new MonitoringServiceImpl( queueWriteService, persistentRepo, uiService );
=======

        // Initialize the monitoringService
        MonitoringServiceImpl monitoringService = new MonitoringServiceImpl( queueWriteService, persistentRepo );
>>>>>>> eeaa97b7

        return monitoringService;
    }

}<|MERGE_RESOLUTION|>--- conflicted
+++ resolved
@@ -19,11 +19,6 @@
 import lombok.extern.slf4j.Slf4j;
 import org.polypheny.db.monitoring.persistence.MapDbRepository;
 import org.polypheny.db.monitoring.statistics.StatisticRepository;
-<<<<<<< HEAD
-import org.polypheny.db.monitoring.ui.MonitoringServiceUi;
-import org.polypheny.db.monitoring.ui.MonitoringServiceUiImpl;
-=======
->>>>>>> eeaa97b7
 
 
 @Slf4j
@@ -39,16 +34,9 @@
 
         // Create monitoring service with dependencies
         MonitoringQueue queueWriteService = new MonitoringQueueImpl( persistentRepo, statisticRepo );
-<<<<<<< HEAD
-        MonitoringServiceUi uiService = new MonitoringServiceUiImpl( persistentRepo, queueWriteService );
-
-        // Initialize the monitoringService
-        MonitoringServiceImpl monitoringService = new MonitoringServiceImpl( queueWriteService, persistentRepo, uiService );
-=======
 
         // Initialize the monitoringService
         MonitoringServiceImpl monitoringService = new MonitoringServiceImpl( queueWriteService, persistentRepo );
->>>>>>> eeaa97b7
 
         return monitoringService;
     }
