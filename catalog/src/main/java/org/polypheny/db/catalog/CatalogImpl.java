--- conflicted
+++ resolved
@@ -4341,13 +4341,7 @@
      */
     @Override
     public List<CatalogPartitionPlacement> getPartitionPlacementsByRole( long tableId, DataPlacementRole role ) {
-<<<<<<< HEAD
-
         List<CatalogPartitionPlacement> partitionPlacements = new ArrayList<>();
-
-=======
-        List<CatalogPartitionPlacement> partitionPlacements = new ArrayList<>();
->>>>>>> 0dd4cfc3
         for ( CatalogDataPlacement dataPlacement : getDataPlacementsByRole( tableId, role ) ) {
             if ( dataPlacement.partitionPlacementsOnAdapterByRole.containsKey( role ) ) {
                 dataPlacement.partitionPlacementsOnAdapterByRole.get( role )
@@ -4371,10 +4365,6 @@
     @Override
     public List<CatalogPartitionPlacement> getPartitionPlacementsByIdAndRole( long tableId, long partitionId, DataPlacementRole role ) {
         List<CatalogPartitionPlacement> partitionPlacements = new ArrayList<>();
-<<<<<<< HEAD
-
-=======
->>>>>>> 0dd4cfc3
         for ( CatalogPartitionPlacement partitionPlacement : getPartitionPlacements( partitionId ) ) {
             if ( partitionPlacement.role.equals( role ) ) {
                 partitionPlacements.add( partitionPlacement );
@@ -4407,10 +4397,6 @@
 
         // Checks for every column on every DataPlacement if each column is placed with all partitions
         for ( long columnId : table.columnIds ) {
-<<<<<<< HEAD
-
-=======
->>>>>>> 0dd4cfc3
             List<Long> partitionsToBeCheckedForColumn = table.partitionProperty.partitionIds.stream().collect( Collectors.toList() );
 
             // Check for every column if it has every partition
@@ -4620,13 +4606,8 @@
         }
 
         if ( !dataPlacements.containsKey( new Object[]{ adapterId, tableId } ) ) {
-<<<<<<< HEAD
-
-            CatalogDataPlacement dataPlacement = new CatalogDataPlacement( tableId,
-=======
             CatalogDataPlacement dataPlacement = new CatalogDataPlacement(
                     tableId,
->>>>>>> 0dd4cfc3
                     adapterId,
                     PlacementType.AUTOMATIC,
                     DataPlacementRole.UPTODATE,
