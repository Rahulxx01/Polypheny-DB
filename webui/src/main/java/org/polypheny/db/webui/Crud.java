--- conflicted
+++ resolved
@@ -2638,19 +2638,6 @@
 
     private void createGraph( Namespace namespace, Context ctx ) {
         QueryLanguage cypher = QueryLanguage.from( "cypher" );
-<<<<<<< HEAD
-        ctx.json(
-                LanguageCrud.anyQuery( cypher, null,
-                        new QueryRequest(
-                                "CREATE DATABASE " + namespace.getName() + " ON STORE " + namespace.getStore(),
-                                false,
-                                true,
-                                "cypher",
-                                namespace.getName() ),
-                        transactionManager,
-                        Catalog.defaultUserId,
-                        Catalog.defaultNamespaceId ).get( 0 ) );
-=======
         QueryContext context = QueryContext.builder()
                 .query( "CREATE DATABASE " + namespace.getName() + " ON STORE " + namespace.getStore() )
                 .language( cypher )
@@ -2658,7 +2645,6 @@
                 .transactionManager( transactionManager )
                 .build();
         ctx.json( LanguageCrud.anyQueryResult( context, new UIRequest() ).get( 0 ) );
->>>>>>> a310795e
     }
 
 
