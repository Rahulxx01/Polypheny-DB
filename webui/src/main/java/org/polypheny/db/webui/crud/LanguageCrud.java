/*
 * Copyright 2019-2022 The Polypheny Project
 *
 * Licensed under the Apache License, Version 2.0 (the "License");
 * you may not use this file except in compliance with the License.
 * You may obtain a copy of the License at
 *
 * http://www.apache.org/licenses/LICENSE-2.0
 *
 * Unless required by applicable law or agreed to in writing, software
 * distributed under the License is distributed on an "AS IS" BASIS,
 * WITHOUT WARRANTIES OR CONDITIONS OF ANY KIND, either express or implied.
 * See the License for the specific language governing permissions and
 * limitations under the License.
 */

package org.polypheny.db.webui.crud;

import io.javalin.http.Context;
import java.sql.ResultSetMetaData;
import java.util.ArrayList;
import java.util.Collections;
import java.util.Iterator;
import java.util.List;
import java.util.Map;
import java.util.StringJoiner;
import java.util.stream.Collectors;
import lombok.Getter;
import lombok.extern.slf4j.Slf4j;
import org.eclipse.jetty.websocket.api.Session;
import org.jetbrains.annotations.NotNull;
import org.polypheny.db.PolyResult;
import org.polypheny.db.adapter.java.JavaTypeFactory;
import org.polypheny.db.algebra.AlgRoot;
import org.polypheny.db.algebra.type.AlgDataTypeField;
import org.polypheny.db.catalog.Catalog;
import org.polypheny.db.catalog.Catalog.QueryLanguage;
import org.polypheny.db.catalog.Catalog.SchemaType;
import org.polypheny.db.catalog.entity.CatalogColumn;
import org.polypheny.db.catalog.entity.CatalogSchema;
import org.polypheny.db.catalog.entity.CatalogTable;
import org.polypheny.db.catalog.exceptions.UnknownColumnException;
import org.polypheny.db.catalog.exceptions.UnknownDatabaseException;
import org.polypheny.db.catalog.exceptions.UnknownSchemaException;
import org.polypheny.db.catalog.exceptions.UnknownTableException;
import org.polypheny.db.config.RuntimeConfig;
import org.polypheny.db.cql.Cql2RelConverter;
import org.polypheny.db.cql.CqlQuery;
import org.polypheny.db.cql.parser.CqlParser;
import org.polypheny.db.information.InformationManager;
import org.polypheny.db.information.InformationObserver;
import org.polypheny.db.languages.QueryParameters;
import org.polypheny.db.languages.mql.Mql.Family;
import org.polypheny.db.languages.mql.MqlCollectionStatement;
import org.polypheny.db.languages.mql.MqlNode;
import org.polypheny.db.languages.mql.MqlQueryParameters;
import org.polypheny.db.languages.mql.MqlUseDatabase;
import org.polypheny.db.nodes.Node;
import org.polypheny.db.processing.MqlProcessor;
import org.polypheny.db.processing.Processor;
import org.polypheny.db.rex.RexBuilder;
import org.polypheny.db.tools.AlgBuilder;
import org.polypheny.db.transaction.Statement;
import org.polypheny.db.transaction.Transaction;
import org.polypheny.db.transaction.TransactionException;
import org.polypheny.db.transaction.TransactionManager;
import org.polypheny.db.webui.Crud;
import org.polypheny.db.webui.Crud.QueryExecutionException;
import org.polypheny.db.webui.models.DbColumn;
import org.polypheny.db.webui.models.Result;
import org.polypheny.db.webui.models.SortState;
import org.polypheny.db.webui.models.requests.EditCollectionRequest;
import org.polypheny.db.webui.models.requests.QueryRequest;

@Slf4j
public class LanguageCrud {

    @Getter
    private static Crud crud;


    public LanguageCrud( Crud crud ) {
        LanguageCrud.crud = crud;
    }


    public static List<Result> anyQuery(
            QueryLanguage language,
            Session session,
            QueryRequest request,
            TransactionManager transactionManager,
            String userName,
            String databaseName,
            InformationObserver observer ) {
        List<Result> results;

        switch ( language ) {
            case CQL:
                results = processCqlRequest( session, request, transactionManager, userName, databaseName, observer );
                break;
            case MONGO_QL:
                results = anyMongoQuery( session, request, transactionManager, userName, databaseName, observer );
                break;
            case SQL:
                results = LanguageCrud.crud.anySqlQuery( request, session );
                break;
            case PIG:
                results = anyPigQuery( session, request, transactionManager, userName, databaseName, observer );
                break;
            default:
                return Collections.singletonList( new Result( "The used language seems not to be supported!" ) );
        }

        return results;
    }


    public static List<Result> anyPigQuery(
            Session session,
            QueryRequest request,
            TransactionManager transactionManager,
            String userName,
            String databaseName,
            InformationObserver observer ) {
        String query = request.query;
        Transaction transaction = Crud.getTransaction( request.analyze, request.cache, transactionManager, userName, databaseName );
        try {
            if ( query.trim().equals( "" ) ) {
                throw new RuntimeException( "PIG query is an empty string!" );
            }

            if ( log.isDebugEnabled() ) {
                log.debug( "Starting to process PIG resource request. Session ID: {}.", session );
            }

            if ( request.analyze ) {
                transaction.getQueryAnalyzer().setSession( session );
            }

            // This is not a nice solution. In case of a sql script with auto commit only the first statement is analyzed
            // and in case of auto commit of, the information is overwritten
            InformationManager queryAnalyzer = null;
            if ( request.analyze ) {
                queryAnalyzer = transaction.getQueryAnalyzer().observe( observer );
            }

            Statement statement = transaction.createStatement();

            long executionTime = System.nanoTime();
            Processor processor = transaction.getProcessor( QueryLanguage.PIG );
            if ( transaction.isAnalyze() ) {
                statement.getOverviewDuration().start( "Parsing" );
            }
            Node parsed = processor.parse( query );
            if ( transaction.isAnalyze() ) {
                statement.getOverviewDuration().stop( "Parsing" );
            }

            if ( transaction.isAnalyze() ) {
                statement.getOverviewDuration().start( "Translation" );
            }
            AlgRoot algRoot = processor.translate( statement, parsed, new QueryParameters( query, SchemaType.RELATIONAL ) );
            if ( transaction.isAnalyze() ) {
                statement.getOverviewDuration().stop( "Translation" );
            }

            PolyResult polyResult = statement.getQueryProcessor().prepareQuery( algRoot, true );

            Result result = getResult( QueryLanguage.PIG, statement, request, query, polyResult, request.noLimit );

            String commitStatus;
            try {
                transaction.commit();
                commitStatus = "Committed";
            } catch ( TransactionException e ) {
                log.error( "Error while committing", e );
                try {
                    transaction.rollback();
                    commitStatus = "Rolled back";
                } catch ( TransactionException ex ) {
                    log.error( "Caught exception while rollback", e );
                    commitStatus = "Error while rolling back";
                }
            }

            executionTime = System.nanoTime() - executionTime;
            if ( queryAnalyzer != null ) {
                Crud.attachQueryAnalyzer( queryAnalyzer, executionTime, commitStatus, 1 );
            }

            return Collections.singletonList( result );
        } catch ( Throwable t ) {
            return Collections.singletonList( new Result( t ).setGeneratedQuery( query ).setXid( transaction.getXid().toString() ) );
        }
    }


    public static List<Result> processCqlRequest(
            Session session,
            QueryRequest request,
            TransactionManager transactionManager,
            String userName,
            String databaseName,
            InformationObserver observer ) {
        String query = request.query;
        Transaction transaction = Crud.getTransaction( request.analyze, request.cache, transactionManager, userName, databaseName );
        try {
            if ( query.trim().equals( "" ) ) {
                throw new RuntimeException( "CQL query is an empty string!" );
            }

            if ( log.isDebugEnabled() ) {
                log.debug( "Starting to process CQL resource request. Session ID: {}.", session );
            }

            if ( request.analyze ) {
                transaction.getQueryAnalyzer().setSession( session );
            }

            // This is not a nice solution. In case of a sql script with auto commit only the first statement is analyzed
            // and in case of auto commit of, the information is overwritten
            InformationManager queryAnalyzer = null;
            if ( request.analyze ) {
                queryAnalyzer = transaction.getQueryAnalyzer().observe( observer );
            }

            Statement statement = transaction.createStatement();
            AlgBuilder algBuilder = AlgBuilder.create( statement );
            JavaTypeFactory typeFactory = transaction.getTypeFactory();
            RexBuilder rexBuilder = new RexBuilder( typeFactory );

            long executionTime = System.nanoTime();

            if ( transaction.isAnalyze() ) {
                statement.getOverviewDuration().start( "Parsing" );
            }
            CqlParser cqlParser = new CqlParser( query, "APP" );
            CqlQuery cqlQuery = cqlParser.parse();
            if ( transaction.isAnalyze() ) {
                statement.getOverviewDuration().start( "Parsing" );
            }

            if ( transaction.isAnalyze() ) {
                statement.getOverviewDuration().start( "Translation" );
            }
            Cql2RelConverter cql2AlgConverter = new Cql2RelConverter( cqlQuery );
            AlgRoot algRoot = cql2AlgConverter.convert2Rel( algBuilder, rexBuilder );
            if ( transaction.isAnalyze() ) {
                statement.getOverviewDuration().start( "Translation" );
            }

            PolyResult polyResult = statement.getQueryProcessor().prepareQuery( algRoot, true );

            if ( transaction.isAnalyze() ) {
                statement.getOverviewDuration().start( "Execution" );
            }
            Result result = getResult( QueryLanguage.CQL, statement, request, query, polyResult, request.noLimit );
            if ( transaction.isAnalyze() ) {
                statement.getOverviewDuration().stop( "Execution" );
            }

            String commitStatus;
            try {
                transaction.commit();
                commitStatus = "Committed";
            } catch ( TransactionException e ) {
                log.error( "Error while committing", e );
                try {
                    transaction.rollback();
                    commitStatus = "Rolled back";
                } catch ( TransactionException ex ) {
                    log.error( "Caught exception while rollback", e );
                    commitStatus = "Error while rolling back";
                }
            }

            executionTime = System.nanoTime() - executionTime;
            if ( queryAnalyzer != null ) {
                Crud.attachQueryAnalyzer( queryAnalyzer, executionTime, commitStatus, 1 );
            }

            return Collections.singletonList( result );
        } catch ( Throwable t ) {
            return Collections.singletonList( new Result( t ).setGeneratedQuery( query ).setXid( transaction.getXid().toString() ) );
        }
    }


    public static List<Result> anyMongoQuery(
            Session session,
            QueryRequest request,
            TransactionManager transactionManager,
            String userName,
            String databaseName,
            InformationObserver observer ) {

        Transaction transaction = Crud.getTransaction( request.analyze, request.cache, transactionManager, userName, databaseName );
        PolyResult polyResult;
        MqlProcessor mqlProcessor = (MqlProcessor) transaction.getProcessor( QueryLanguage.MONGO_QL );
        String mql = request.query;

        if ( request.analyze ) {
            transaction.getQueryAnalyzer().setSession( session );
        }

        // This is not a nice solution. In case of a sql script with auto commit only the first statement is analyzed
        // and in case of auto commit of, the information is overwritten
        InformationManager queryAnalyzer = null;
        if ( request.analyze ) {
            queryAnalyzer = transaction.getQueryAnalyzer().observe( observer );
        }

        List<Result> results = new ArrayList<>();

        String[] mqls = mql.trim().split( "\\n(?=(use|db.|show))" );

        String database = request.database;
        long executionTime = System.nanoTime();
        boolean noLimit = false;

        for ( String query : mqls ) {
            Statement statement = transaction.createStatement();
            QueryParameters parameters = new MqlQueryParameters( query, database, SchemaType.DOCUMENT );

            if ( transaction.isAnalyze() ) {
                statement.getOverviewDuration().start( "Parsing" );
            }
            MqlNode parsed = (MqlNode) mqlProcessor.parse( query );
            if ( transaction.isAnalyze() ) {
                statement.getOverviewDuration().stop( "Parsing" );
            }

            if ( parsed instanceof MqlUseDatabase ) {
                database = ((MqlUseDatabase) parsed).getDatabase();
                //continue;
            }

            if ( parsed instanceof MqlCollectionStatement && ((MqlCollectionStatement) parsed).getLimit() != null ) {
                noLimit = true;
            }

            if ( parsed.getFamily() == Family.DML && mqlProcessor.needsDdlGeneration( parsed, parameters ) ) {
                mqlProcessor.autoGenerateDDL(
                        Crud.getTransaction( request.analyze, request.cache, transactionManager, userName, databaseName ).createStatement(),
                        parsed,
                        parameters );
            }

            if ( parsed.getFamily() == Family.DDL ) {
                mqlProcessor.prepareDdl( statement, parsed, parameters );
                Result result = new Result( 1 ).setGeneratedQuery( query ).setXid( transaction.getXid().toString() );
                results.add( result );
            } else {
                if ( transaction.isAnalyze() ) {
                    statement.getOverviewDuration().start( "Translation" );
                }
                AlgRoot logicalRoot = mqlProcessor.translate( statement, parsed, parameters );
                if ( transaction.isAnalyze() ) {
                    statement.getOverviewDuration().stop( "Translation" );
                }

                // Prepare
                polyResult = statement.getQueryProcessor().prepareQuery( logicalRoot, true );

                if ( transaction.isAnalyze() ) {
                    statement.getOverviewDuration().start( "Execution" );
                }
                results.add( getResult( QueryLanguage.MONGO_QL, statement, request, query, polyResult, noLimit ) );
                if ( transaction.isAnalyze() ) {
                    statement.getOverviewDuration().stop( "Execution" );
                }

<<<<<<< HEAD
                //Add statistic information about mongo queries to monitoring.
                PolyResult.addMonitoringInformation(statement, logicalRoot.kind.name(), statement.getDataContext().getParameterValues().size());
=======
                // Add statistic information about mongo queries to monitoring.
                PolyResult.addMonitoringInformation( statement, logicalRoot.kind.name(), statement.getDataContext().getParameterValues().size() );
>>>>>>> eeaa97b7
            }
        }

        executionTime = System.nanoTime() - executionTime;
        String commitStatus;
        try {
            transaction.commit();
            commitStatus = "Committed";
        } catch ( TransactionException e ) {
            log.error( "Caught exception", e );
            results.add( new Result( e ) );
            try {
                transaction.rollback();
                commitStatus = "Rolled back";
            } catch ( TransactionException ex ) {
                log.error( "Caught exception while rollback", e );
                commitStatus = "Error while rolling back";
            }
        }

        if ( queryAnalyzer != null ) {
            Crud.attachQueryAnalyzer( queryAnalyzer, executionTime, commitStatus, results.size() );
        }

        return results;
    }


    @NotNull
    public static Result getResult( QueryLanguage language, Statement statement, QueryRequest request, String query, PolyResult result, final boolean noLimit ) {
        Catalog catalog = Catalog.getInstance();

        List<List<Object>> rows = result.getRows( statement, noLimit ? -1 : RuntimeConfig.UI_PAGE_SIZE.getInteger());
        boolean hasMoreRows = result.hasMoreRows();

        CatalogTable catalogTable = null;
        if ( request.tableId != null ) {
            String[] t = request.tableId.split( "\\." );
            try {
                catalogTable = Catalog.getInstance().getTable( statement.getPrepareContext().getDefaultSchemaName(), t[0], t[1] );
            } catch ( UnknownTableException | UnknownDatabaseException | UnknownSchemaException e ) {
                log.error( "Caught exception", e );
            }
        }

        ArrayList<DbColumn> header = new ArrayList<>();
        for ( AlgDataTypeField metaData : result.rowType.getFieldList() ) {
            String columnName = metaData.getName();

            String filter = "";
            if ( request.filter != null && request.filter.containsKey( columnName ) ) {
                filter = request.filter.get( columnName );
            }

            SortState sort;
            if ( request.sortState != null && request.sortState.containsKey( columnName ) ) {
                sort = request.sortState.get( columnName );
            } else {
                sort = new SortState();
            }

            DbColumn dbCol = new DbColumn(
                    metaData.getName(),
                    metaData.getType().getFullTypeString(),
                    metaData.getType().isNullable() == (ResultSetMetaData.columnNullable == 1),
                    metaData.getType().getPrecision(),
                    sort,
                    filter );

            // Get column default values
            if ( catalogTable != null ) {
                try {
                    if ( catalog.checkIfExistsColumn( catalogTable.id, columnName ) ) {
                        CatalogColumn catalogColumn = catalog.getColumn( catalogTable.id, columnName );
                        if ( catalogColumn.defaultValue != null ) {
                            dbCol.defaultValue = catalogColumn.defaultValue.value;
                        }
                    }
                } catch ( UnknownColumnException e ) {
                    log.error( "Caught exception", e );
                }
            }
            header.add( dbCol );
        }

        ArrayList<String[]> data = Crud.computeResultData( rows, header, statement.getTransaction() );

        return new Result( header.toArray( new DbColumn[0] ), data.toArray( new String[0][] ) )
                .setSchemaType( result.getSchemaType() )
                .setLanguage( language )
                .setAffectedRows( data.size() )
                .setHasMoreRows( hasMoreRows )
                .setGeneratedQuery( query );
    }


    /**
     * Creates a new document collection
     */
    public void createCollection( final Context ctx ) {
        EditCollectionRequest request = ctx.bodyAsClass( EditCollectionRequest.class );
        Transaction transaction = crud.getTransaction();
        StringBuilder query = new StringBuilder();
        StringJoiner colBuilder = new StringJoiner( "," );
        String tableId = String.format( "\"%s\".\"%s\"", request.database, request.collection );
        query.append( "CREATE TABLE " ).append( tableId ).append( "(" );
        Result result;
        colBuilder.add( "\"_id\" VARCHAR(24) NOT NULL" );
        //colBuilder.add( "\"_data\" JSON" );
        StringJoiner primaryKeys = new StringJoiner( ",", "PRIMARY KEY (", ")" );
        primaryKeys.add( "\"_id\"" );
        colBuilder.add( primaryKeys.toString() );
        query.append( colBuilder );
        query.append( ")" );
        if ( request.store != null && !request.store.equals( "" ) ) {
            query.append( String.format( " ON STORE \"%s\"", request.store ) );
        }

        try {
            int a = crud.executeSqlUpdate( transaction, query.toString() );
            result = new Result( a ).setGeneratedQuery( query.toString() );
            transaction.commit();
        } catch ( QueryExecutionException | TransactionException e ) {
            log.error( "Caught exception while creating a table", e );
            result = new Result( e ).setGeneratedQuery( query.toString() );
            try {
                transaction.rollback();
            } catch ( TransactionException ex ) {
                log.error( "Could not rollback CREATE TABLE statement: {}", ex.getMessage(), ex );
            }
        }
        ctx.json( result );
    }


    /**
     * This query returns a list of all available document databases (Polypheny schema),
     * as a query result
     */
    public void getDocumentDatabases( final Context ctx ) {
        Map<String, String> names = Catalog.getInstance()
                .getSchemas( Catalog.defaultDatabaseId, null )
                .stream()
                .collect( Collectors.toMap( CatalogSchema::getName, s -> s.schemaType.name() ) );

        String[][] data = names.entrySet().stream().map( n -> new String[]{ n.getKey(), n.getValue() } ).toArray( String[][]::new );
        ctx.json( new Result( new DbColumn[]{ new DbColumn( "Database/Schema" ), new DbColumn( "Type" ) }, data ) );
    }

}<|MERGE_RESOLUTION|>--- conflicted
+++ resolved
@@ -20,7 +20,6 @@
 import java.sql.ResultSetMetaData;
 import java.util.ArrayList;
 import java.util.Collections;
-import java.util.Iterator;
 import java.util.List;
 import java.util.Map;
 import java.util.StringJoiner;
@@ -370,13 +369,8 @@
                     statement.getOverviewDuration().stop( "Execution" );
                 }
 
-<<<<<<< HEAD
-                //Add statistic information about mongo queries to monitoring.
-                PolyResult.addMonitoringInformation(statement, logicalRoot.kind.name(), statement.getDataContext().getParameterValues().size());
-=======
                 // Add statistic information about mongo queries to monitoring.
                 PolyResult.addMonitoringInformation( statement, logicalRoot.kind.name(), statement.getDataContext().getParameterValues().size() );
->>>>>>> eeaa97b7
             }
         }
 
@@ -409,7 +403,7 @@
     public static Result getResult( QueryLanguage language, Statement statement, QueryRequest request, String query, PolyResult result, final boolean noLimit ) {
         Catalog catalog = Catalog.getInstance();
 
-        List<List<Object>> rows = result.getRows( statement, noLimit ? -1 : RuntimeConfig.UI_PAGE_SIZE.getInteger());
+        List<List<Object>> rows = result.getRows( statement, noLimit ? -1 : RuntimeConfig.UI_PAGE_SIZE.getInteger() );
         boolean hasMoreRows = result.hasMoreRows();
 
         CatalogTable catalogTable = null;
