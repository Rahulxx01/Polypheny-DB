--- conflicted
+++ resolved
@@ -20,8 +20,6 @@
 import com.google.gson.Gson;
 import com.google.gson.GsonBuilder;
 import com.google.gson.TypeAdapter;
-import com.google.gson.TypeAdapterFactory;
-import com.google.gson.reflect.TypeToken;
 import com.google.gson.stream.JsonReader;
 import com.google.gson.stream.JsonWriter;
 import io.javalin.Javalin;
@@ -76,27 +74,10 @@
             .setPrettyPrinting()
             .create();
 
-<<<<<<< HEAD
-    public static final TypeAdapterFactory throwableTypeAdapterFactory;
-=======
->>>>>>> 5e41a00a
     public static final TypeAdapter<Throwable> throwableTypeAdapter;
 
 
     static {
-<<<<<<< HEAD
-        throwableTypeAdapterFactory = new TypeAdapterFactory() {
-            @Override
-            public <T> TypeAdapter<T> create( Gson gson, TypeToken<T> type ) {
-                if ( !Throwable.class.isAssignableFrom( type.getRawType() ) ) {
-                    return null;
-                }
-                //noinspection unchecked
-                return (TypeAdapter<T>) throwableTypeAdapter;
-            }
-        };
-=======
->>>>>>> 5e41a00a
         throwableTypeAdapter = new TypeAdapter<>() {
             @Override
             public void write( JsonWriter out, Throwable value ) throws IOException {
@@ -124,10 +105,6 @@
                 .registerTypeAdapter( PolyType.class, PolyType.getSerializer() )
                 .registerTypeAdapter( AdapterInformation.class, AdapterInformation.getSerializer() )
                 .registerTypeAdapter( AbstractAdapterSetting.class, new AdapterSettingDeserializer() )
-<<<<<<< HEAD
-                .registerTypeAdapterFactory( throwableTypeAdapterFactory )
-=======
->>>>>>> 5e41a00a
                 .registerTypeAdapter( InformationDuration.class, InformationDuration.getSerializer() )
                 .registerTypeAdapter( Duration.class, Duration.getSerializer() )
                 .registerTypeAdapter( Result.class, Result.getSerializer() )
