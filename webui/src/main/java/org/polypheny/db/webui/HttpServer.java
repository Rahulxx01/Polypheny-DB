/*
 * Copyright 2019-2023 The Polypheny Project
 *
 * Licensed under the Apache License, Version 2.0 (the "License");
 * you may not use this file except in compliance with the License.
 * You may obtain a copy of the License at
 *
 * http://www.apache.org/licenses/LICENSE-2.0
 *
 * Unless required by applicable law or agreed to in writing, software
 * distributed under the License is distributed on an "AS IS" BASIS,
 * WITHOUT WARRANTIES OR CONDITIONS OF ANY KIND, either express or implied.
 * See the License for the specific language governing permissions and
 * limitations under the License.
 */

package org.polypheny.db.webui;


import com.google.gson.Gson;
import com.google.gson.GsonBuilder;
import com.google.gson.TypeAdapter;
import com.google.gson.stream.JsonReader;
import com.google.gson.stream.JsonWriter;
import io.javalin.Javalin;
import io.javalin.http.Context;
import io.javalin.plugin.json.JsonMapper;
import io.javalin.websocket.WsConfig;
import java.io.BufferedReader;
import java.io.IOException;
import java.io.InputStream;
import java.io.InputStreamReader;
import java.net.SocketException;
import java.nio.charset.Charset;
import java.util.function.BiConsumer;
import java.util.function.BiFunction;
import java.util.function.Consumer;
import javax.servlet.ServletException;
import lombok.extern.slf4j.Slf4j;
import org.jetbrains.annotations.NotNull;
import org.polypheny.db.StatusService;
import org.polypheny.db.adapter.AbstractAdapterSetting;
import org.polypheny.db.adapter.AdapterManager.AdapterInformation;
import org.polypheny.db.adapter.AdapterSettingDeserializer;
import org.polypheny.db.adapter.DataSource;
import org.polypheny.db.adapter.DataStore;
import org.polypheny.db.catalog.Catalog;
import org.polypheny.db.config.RuntimeConfig;
import org.polypheny.db.iface.Authenticator;
import org.polypheny.db.information.InformationDuration;
import org.polypheny.db.information.InformationDuration.Duration;
import org.polypheny.db.information.InformationGroup;
import org.polypheny.db.information.InformationPage;
import org.polypheny.db.information.InformationStacktrace;
import org.polypheny.db.plugins.PolyPluginManager.PluginStatus;
import org.polypheny.db.transaction.TransactionManager;
import org.polypheny.db.type.PolyType;
import org.polypheny.db.webui.crud.LanguageCrud;
import org.polypheny.db.webui.models.results.RelationalResult;


/**
 * HTTP server for serving the Polypheny-DB UI
 */
@Slf4j
public class HttpServer implements Runnable {

    private final TransactionManager transactionManager;
    private final Authenticator authenticator;

    public static final Gson gson;
    private final Gson gsonExpose = new GsonBuilder()
            .excludeFieldsWithoutExposeAnnotation()
            .enableComplexMapKeySerialization()
            .setPrettyPrinting()
            .create();

    public static final TypeAdapter<Throwable> throwableTypeAdapter;


    static {
        throwableTypeAdapter = new TypeAdapter<>() {
            @Override
            public void write( JsonWriter out, Throwable value ) throws IOException {
                if ( value == null ) {
                    out.nullValue();
                    return;
                }
                out.beginObject();
                out.name( "message" );
                out.value( value.getMessage() );
                out.endObject();
            }


            @Override
            public Throwable read( JsonReader in ) throws IOException {
                return new Throwable( in.nextString() );
            }
        };
        gson = new GsonBuilder()
                .enableComplexMapKeySerialization()
                .registerTypeHierarchyAdapter( DataSource.class, DataSource.getSerializer() )
                .registerTypeHierarchyAdapter( DataStore.class, DataStore.getSerializer() )
                .registerTypeHierarchyAdapter( Throwable.class, throwableTypeAdapter )
                .registerTypeAdapter( PolyType.class, PolyType.getSerializer() )
                .registerTypeAdapter( AdapterInformation.class, AdapterInformation.getSerializer() )
                .registerTypeAdapter( AbstractAdapterSetting.class, new AdapterSettingDeserializer() )
                .registerTypeAdapter( InformationDuration.class, InformationDuration.getSerializer() )
                .registerTypeAdapter( Duration.class, Duration.getSerializer() )
                //.registerTypeAdapter( RelationalResult.class, RelationalResult.getSerializer() )
                .registerTypeAdapter( InformationPage.class, InformationPage.getSerializer() )
                .registerTypeAdapter( InformationGroup.class, InformationGroup.getSerializer() )
                .registerTypeAdapter( InformationStacktrace.class, InformationStacktrace.getSerializer() )
                .registerTypeAdapter( PluginStatus.class, PluginStatus.getSerializer() )
                .create();
    }


    private static HttpServer INSTANCE = null;


    public static HttpServer getInstance() {
        if ( INSTANCE == null ) {
            throw new RuntimeException( "HttpServer is not yet created." );
        }
        return INSTANCE;
    }


    private Javalin server;
    private Crud crud;


    public HttpServer( final TransactionManager transactionManager, final Authenticator authenticator ) {
        this.transactionManager = transactionManager;
        this.authenticator = authenticator;
    }


    @Override
    public void run() {
        JsonMapper gsonMapper = new JsonMapper() {

            @NotNull
            @Override
            public <T> T fromJsonString( @NotNull String json, @NotNull Class<T> targetType ) {
                return gson.fromJson( json, targetType );
            }


            @NotNull
            @Override
            public String toJsonString( @NotNull Object obj ) {
                return gson.toJson( obj );
            }

        };
        long maxSizeMB = RuntimeConfig.UI_UPLOAD_SIZE_MB.getInteger();
        long maxRequestSize = 1_000_000L * maxSizeMB;

        this.server = Javalin.create( config -> {
            config.jsonMapper( gsonMapper );
            config.enableCorsForAllOrigins();
            config.addStaticFiles( staticFileConfig -> staticFileConfig.directory = "webapp/" );
            config.maxRequestSize = maxRequestSize;
        } ).start( RuntimeConfig.WEBUI_SERVER_PORT.getInteger() );

        this.crud = new Crud(
                transactionManager,
                Catalog.defaultUserId,
                Catalog.defaultNamespaceId );

        WebSocket webSocketHandler = new WebSocket( crud, gson );
        webSockets( server, webSocketHandler );

        // Get modified index.html
        server.get( "/", ctx -> {
            ctx.contentType( "text/html" );

            try ( InputStream stream = this.getClass().getClassLoader().getResource( "index/index.html" ).openStream() ) {
                ctx.result( streamToString( stream ) );
            } catch ( NullPointerException e ) {
                ctx.result( "Error: Could not find index.html" );
            }
        } );

        attachExceptions( server );

        crudRoutes( server, crud );

        StatusService.printInfo( String.format( "Polypheny-UI started and is listening on port %d.", RuntimeConfig.WEBUI_SERVER_PORT.getInteger() ) );

        INSTANCE = this;
    }


    private void attachExceptions( Javalin server ) {
        server.exception( SocketException.class, ( e, ctx ) ->
                ctx.status( 400 ).result( "Error: Could not determine IP address." )
        );

        defaultException( IOException.class, server );
        defaultException( ServletException.class, server );
    }


    private void defaultException( Class<? extends Exception> exceptionClass, Javalin server ) {
<<<<<<< HEAD
        server.exception( exceptionClass, ( e, ctx ) -> {
            ctx.status( 400 ).json( RelationalResult.builder().error( e.getMessage() ).build() );
        } );
=======
        server.exception( exceptionClass, ( e, ctx ) ->
                ctx.status( 400 ).json( new Result( e ) )
        );
>>>>>>> b4e0f257
    }


    /**
     * Defines the routes for this Server
     */
    private void crudRoutes( Javalin webuiServer, Crud crud ) {
        attachCatalogMetaRoutes( webuiServer, crud );

        webuiServer.post( "/anyQuery", LanguageCrud::anyQuery );

        webuiServer.post( "/insertRow", crud::insertRow );

        webuiServer.post( "/deleteRow", crud::deleteRow );

        webuiServer.post( "/updateRow", crud::updateRow );

        webuiServer.post( "/batchUpdate", crud::batchUpdate );

        webuiServer.post( "/allStatistics", ( ctx ) -> crud.statisticCrud.getStatistics( ctx, gsonExpose ) );

        webuiServer.post( "/getTableStatistics", crud.statisticCrud::getTableStatistics );

        webuiServer.post( "/getDashboardInformation", crud.statisticCrud::getDashboardInformation );

        webuiServer.post( "/getDashboardDiagram", crud.statisticCrud::getDashboardDiagram );

        webuiServer.post( "/getColumns", crud::getColumns );

        webuiServer.post( "/getDataSourceColumns", crud::getDataSourceColumns );

        webuiServer.post( "/getAvailableSourceColumns", crud::getAvailableSourceColumns );

        webuiServer.post( "/updateColumn", crud::updateColumn );

        webuiServer.post( "/getMaterializedInfo", crud::getMaterializedInfo );

        webuiServer.post( "/updateMaterialized", crud::updateMaterialized );

        webuiServer.post( "/addColumn", crud::addColumn );

        webuiServer.post( "/dropColumn", crud::dropColumn );

        webuiServer.post( "/getEntities", crud::getEntities );

        webuiServer.post( "/renameTable", crud::renameTable );

        webuiServer.post( "/dropTruncateTable", crud::dropTruncateTable );

        webuiServer.post( "/createTable", crud::createTable );

        webuiServer.get( "/getGeneratedNames", crud::getGeneratedNames );

        webuiServer.post( "/getConstraints", crud::getConstraints );

        webuiServer.post( "/dropConstraint", crud::dropConstraint );

        webuiServer.post( "/addPrimaryKey", crud::addPrimaryKey );

        webuiServer.post( "/addUniqueConstraint", crud::addUniqueConstraint );

        webuiServer.post( "/getIndexes", crud::getIndexes );

        webuiServer.post( "/dropIndex", crud::dropIndex );

        webuiServer.post( "/getUml", crud::getUml );

        webuiServer.post( "/addForeignKey", crud::addForeignKey );

        webuiServer.post( "/createIndex", crud::createIndex );

        webuiServer.post( "/getUnderlyingTable", crud::getUnderlyingTable );

        webuiServer.post( "/getPlacements", crud::getPlacements );

        webuiServer.post( "/getGraphPlacements", crud.languageCrud::getGraphPlacements );

        webuiServer.post( "/getFixedFields", crud.languageCrud::getFixedFields );

        webuiServer.post( "/getCollectionPlacements", crud.languageCrud::getCollectionPlacements );

        webuiServer.post( "/addDropPlacement", crud::addDropPlacement );

        webuiServer.get( "/getPartitionTypes", crud::getPartitionTypes );

        webuiServer.post( "/getPartitionFunctionModel", crud::getPartitionFunctionModel );

        webuiServer.post( "/partitionTable", crud::partitionTable );

        webuiServer.post( "/mergePartitions", crud::mergePartitions );

        webuiServer.post( "/modifyPartitions", crud::modifyPartitions );

        webuiServer.post( "/getAnalyzerPage", crud::getAnalyzerPage );

        webuiServer.post( "/namespaceRequest", crud::namespaceRequest );

        webuiServer.get( "/getTypeInfo", crud::getTypeInfo );

        webuiServer.get( "/getForeignKeyActions", crud::getForeignKeyActions );

        webuiServer.get( "/getStores", crud::getStores );

        webuiServer.get( "/getSources", crud::getSources );

        webuiServer.post( "/getAvailableStoresForIndexes", crud::getAvailableStoresForIndexes );

        webuiServer.post( "/removeAdapter", crud::removeAdapter );

        webuiServer.post( "/updateAdapterSettings", crud::updateAdapterSettings );

        webuiServer.get( "/getAvailableStores", crud::getAvailableStores );

        webuiServer.get( "/getAvailableSources", crud::getAvailableSources );

        webuiServer.post( "/addAdapter", crud::addAdapter );

        webuiServer.post( "/pathAccess", crud::startAccessRequest );

        webuiServer.get( "/getQueryInterfaces", crud::getQueryInterfaces );

        webuiServer.get( "/getAvailableQueryInterfaces", crud::getAvailableQueryInterfaces );

        webuiServer.post( "/addQueryInterface", crud::addQueryInterface );

        webuiServer.post( "/updateQueryInterfaceSettings", crud::updateQueryInterfaceSettings );

        webuiServer.post( "/removeQueryInterface", crud::removeQueryInterface );

        webuiServer.get( "/getFile/{file}", crud::getFile );

        webuiServer.post( "/addDockerInstance", crud::addDockerInstance );

        webuiServer.post( "/testDockerInstance/{dockerId}", crud::testDockerInstance );

        webuiServer.get( "/getDockerInstance/{dockerId}", crud::getDockerInstance );

        webuiServer.get( "/getDockerInstances", crud::getDockerInstances );

        webuiServer.post( "/updateDockerInstance", crud::updateDockerInstance );

        webuiServer.post( "/reconnectToDockerInstance", crud::reconnectToDockerInstance );

        webuiServer.post( "/removeDockerInstance", crud::removeDockerInstance );

        webuiServer.get( "/getAutoDockerStatus", crud::getAutoDockerStatus );

        webuiServer.post( "/doAutoHandshake", crud::doAutoHandshake );

        webuiServer.post( "/startHandshake", crud::startHandshake );

        webuiServer.get( "/getHandshake/{hostname}", crud::getHandshake );

        webuiServer.post( "/cancelHandshake", crud::cancelHandshake );

        webuiServer.get( "/getDockerSettings", crud::getDockerSettings );

        webuiServer.post( "/changeDockerSettings", crud::changeDockerSettings );

        webuiServer.get( "/getDocumentDatabases", crud.languageCrud::getDocumentDatabases );

        webuiServer.get( "/product", ctx -> ctx.result( "Polypheny-DB" ) );

        webuiServer.post( "/loadPlugins", crud::loadPlugins );

        webuiServer.post( "/unloadPlugin", crud::unloadPlugin );

        webuiServer.get( "/getAvailablePlugins", crud::getAvailablePlugins );

    }


    private static void attachCatalogMetaRoutes( Javalin webuiServer, Crud crud ) {
        webuiServer.post( "/getSchemaTree", crud.catalogCrud::getSchemaTree );

        webuiServer.get( "/getSnapshot", crud.catalogCrud::getSnapshot );

        webuiServer.get( "/getTypeSchemas", crud.catalogCrud::getTypeNamespaces );

        webuiServer.post( "/getNamespaces", crud.catalogCrud::getNamespaces );

        webuiServer.get( "/getCurrentSnapshot", crud.catalogCrud::getCurrentSnapshot );

        webuiServer.get( "/getAssetsDefinition", crud.catalogCrud::getAssetsDefinition );
    }


    public void addSerializedRoute( String route, BiConsumer<Context, Crud> action, HandlerType type ) {
        addSerializedRoute( route, r -> action.accept( r, crud ), type );
    }


    public void addSerializedRoute( String route, Consumer<Context> action, HandlerType type ) {
        log.info( "Added route: {}", route );
        switch ( type ) {
            case GET:
                server.get( route, action::accept );
                break;
            case POST:
                server.post( route, action::accept );
                break;
            case PUT:
                server.put( route, action::accept );
                break;
            case DELETE:
                server.delete( route, action::accept );
                break;
            case PATCH:
                server.patch( route, action::accept );
                break;
        }
    }


    public <T> void addRoute( String route, BiFunction<T, Crud, Object> action, Class<T> requestClass, HandlerType type ) {
        BiConsumer<Context, Crud> func = ( r, c ) -> r.json( action.apply( r.bodyAsClass( requestClass ), crud ) );
        addSerializedRoute( route, func, type );
    }


    /**
     * reads the index.html and replaces the line "//SPARK-REPLACE" with information about the ConfigServer and InformationServer
     */
    //see: http://roufid.com/5-ways-convert-inputstream-string-java/
    private String streamToString( final InputStream stream ) {
        StringBuilder stringBuilder = new StringBuilder();
        String line;
        try ( BufferedReader bufferedReader = new BufferedReader( new InputStreamReader( stream, Charset.defaultCharset() ) ) ) {
            while ( (line = bufferedReader.readLine()) != null ) {
                if ( line.contains( "//SPARK-REPLACE" ) ) {
                    stringBuilder.append( "\nlocalStorage.setItem('configServer.port', '" ).append( RuntimeConfig.CONFIG_SERVER_PORT.getInteger() ).append( "');" );
                    stringBuilder.append( "\nlocalStorage.setItem('informationServer.port', '" ).append( RuntimeConfig.INFORMATION_SERVER_PORT.getInteger() ).append( "');" );
                    stringBuilder.append( "\nlocalStorage.setItem('webUI.port', '" ).append( RuntimeConfig.WEBUI_SERVER_PORT.getInteger() ).append( "');" );
                } else {
                    stringBuilder.append( line );
                }
            }
        } catch ( IOException e ) {
            log.error( e.getMessage() );
        }

        return stringBuilder.toString();
    }


    /**
     * Define websocket paths
     */
    private void webSockets( Javalin webuiServer, Consumer<WsConfig> handler ) {
        webuiServer.ws( "/webSocket", handler );
    }


    public void addWebsocket( String route, Consumer<WsConfig> handler ) {
        server.ws( route, handler );
    }


    /**
     * To avoid the CORS problem, when the ConfigServer receives requests from the Web UI.
     * See https://gist.github.com/saeidzebardast/e375b7d17be3e0f4dddf
     */
    private static void enableCORS( Javalin webuiServer ) {
        //staticFiles.header("Access-Control-Allow-Origin", "*");

        webuiServer.options( "/*", ctx -> {
            String accessControlRequestHeaders = ctx.req.getHeader( "Access-Control-Request-Headers" );
            if ( accessControlRequestHeaders != null ) {
                ctx.res.setHeader( "Access-Control-Allow-Headers", accessControlRequestHeaders );
            }

            String accessControlRequestMethod = ctx.req.getHeader( "Access-Control-Request-Method" );
            if ( accessControlRequestMethod != null ) {
                ctx.res.setHeader( "Access-Control-Allow-Methods", accessControlRequestMethod );
            }

            ctx.result( "OK" );
        } );

        webuiServer.before( ctx -> {
            //res.header("Access-Control-Allow-Origin", "*");
            ctx.res.setHeader( "Access-Control-Allow-Origin", "*" );
            ctx.res.setHeader( "Access-Control-Allow-Credentials", "true" );
            ctx.res.setHeader( "Access-Control-Allow-Headers", "*" );
            ctx.res.setContentType( "application/json" );
        } );
    }


    public void removeRoute( String route, HandlerType type ) {
        addRoute( route, ( ctx, crud ) -> null, Object.class, type );
    }


    public enum HandlerType {
        POST,
        GET,
        PUT,
        DELETE,
        PATCH
    }

}<|MERGE_RESOLUTION|>--- conflicted
+++ resolved
@@ -196,9 +196,9 @@
 
 
     private void attachExceptions( Javalin server ) {
-        server.exception( SocketException.class, ( e, ctx ) ->
-                ctx.status( 400 ).result( "Error: Could not determine IP address." )
-        );
+        server.exception( SocketException.class, ( e, ctx ) -> {
+            ctx.status( 400 ).result( "Error: Could not determine IP address." );
+        } );
 
         defaultException( IOException.class, server );
         defaultException( ServletException.class, server );
@@ -206,15 +206,9 @@
 
 
     private void defaultException( Class<? extends Exception> exceptionClass, Javalin server ) {
-<<<<<<< HEAD
         server.exception( exceptionClass, ( e, ctx ) -> {
             ctx.status( 400 ).json( RelationalResult.builder().error( e.getMessage() ).build() );
         } );
-=======
-        server.exception( exceptionClass, ( e, ctx ) ->
-                ctx.status( 400 ).json( new Result( e ) )
-        );
->>>>>>> b4e0f257
     }
 
 
