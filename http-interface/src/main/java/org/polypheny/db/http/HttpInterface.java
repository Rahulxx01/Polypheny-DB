--- conflicted
+++ resolved
@@ -76,11 +76,7 @@
 
     private final MonitoringPage monitoringPage;
 
-<<<<<<< HEAD
-    private Service server;
-=======
-    private Javalin restServer;
->>>>>>> 064a5e71
+    private Javalin server;
 
 
     public HttpInterface( TransactionManager transactionManager, Authenticator authenticator, int ifaceId, String uniqueName, Map<String, String> settings ) {
@@ -98,22 +94,6 @@
 
     @Override
     public void run() {
-<<<<<<< HEAD
-        server = Service.ignite();
-        server.webSocketIdleTimeoutMillis( 9999999 );
-        server.port( port );
-
-        server.post( "/mongo", ( req, res ) -> anyQuery( QueryLanguage.MONGO_QL, req, res ) );
-        server.post( "/mql", ( req, res ) -> anyQuery( QueryLanguage.MONGO_QL, req, res ) );
-
-        server.post( "/sql", ( req, res ) -> anyQuery( QueryLanguage.SQL, req, res ) );
-
-        server.post( "/piglet", ( req, res ) -> anyQuery( QueryLanguage.PIG, req, res ) );
-        server.post( "/pig", ( req, res ) -> anyQuery( QueryLanguage.PIG, req, res ) );
-
-        server.post( "/cql", ( req, res ) -> anyQuery( QueryLanguage.CQL, req, res ) );
-        log.info( "{} started and is listening on port {}.", INTERFACE_NAME, port );
-=======
         JsonMapper gsonMapper = new JsonMapper() {
             @NotNull
             @Override
@@ -128,12 +108,12 @@
                 return gson.fromJson( json, targetClass );
             }
         };
-        restServer = Javalin.create( config -> {
+        server = Javalin.create( config -> {
             config.jsonMapper( gsonMapper );
             config.enableCorsForAllOrigins();
         } ).start( port );
 
-        restServer.routes( () -> {
+        server.routes( () -> {
             post( "/mongo", ctx -> anyQuery( QueryLanguage.MONGO_QL, ctx ) );
             post( "/mql", ctx -> anyQuery( QueryLanguage.MONGO_QL, ctx ) );
 
@@ -145,7 +125,6 @@
             post( "/cql", ctx -> anyQuery( QueryLanguage.CQL, ctx ) );
             log.info( "{} started and is listening on port {}.", INTERFACE_NAME, port );
         } );
->>>>>>> 064a5e71
     }
 
 
