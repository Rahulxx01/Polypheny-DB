--- conflicted
+++ resolved
@@ -29,11 +29,7 @@
     @SuppressWarnings({ "unused" })
     private List<String> labels;
     @SuppressWarnings("MismatchedQueryAndUpdateOfCollection")
-<<<<<<< HEAD
-    private Queue<List<String>> rows = new LinkedList<>();
-=======
     private final Queue<List<String>> rows;
->>>>>>> eeaa97b7
 
 
     /**
@@ -88,12 +84,6 @@
     }
 
 
-    public void setLimit( int limit ) {
-        this.rows.clear();
-        this.rows = EvictingQueue.create( limit );
-    }
-
-
     public void updateLabels( List<String> labels ) {
         this.labels = labels;
         notifyManager();
