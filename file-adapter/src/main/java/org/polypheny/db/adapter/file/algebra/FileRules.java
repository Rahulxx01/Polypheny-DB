/*
 * Copyright 2019-2022 The Polypheny Project
 *
 * Licensed under the Apache License, Version 2.0 (the "License");
 * you may not use this file except in compliance with the License.
 * You may obtain a copy of the License at
 *
 * http://www.apache.org/licenses/LICENSE-2.0
 *
 * Unless required by applicable law or agreed to in writing, software
 * distributed under the License is distributed on an "AS IS" BASIS,
 * WITHOUT WARRANTIES OR CONDITIONS OF ANY KIND, either express or implied.
 * See the License for the specific language governing permissions and
 * limitations under the License.
 */

package org.polypheny.db.adapter.file.algebra;


import com.google.common.collect.ImmutableList;
import java.lang.reflect.Method;
import java.util.List;
import lombok.Getter;
import lombok.experimental.Accessors;
import lombok.extern.slf4j.Slf4j;
import org.polypheny.db.adapter.enumerable.EnumerableConvention;
import org.polypheny.db.adapter.file.FileConvention;
import org.polypheny.db.adapter.file.FileSchema;
import org.polypheny.db.adapter.file.FileTranslatableTable;
import org.polypheny.db.algebra.AlgNode;
import org.polypheny.db.algebra.convert.ConverterRule;
import org.polypheny.db.algebra.core.AlgFactories;
import org.polypheny.db.algebra.core.Filter;
import org.polypheny.db.algebra.core.Modify;
import org.polypheny.db.algebra.core.Project;
import org.polypheny.db.algebra.core.Union;
import org.polypheny.db.algebra.core.Values;
import org.polypheny.db.algebra.logical.LogicalProject;
import org.polypheny.db.algebra.operators.OperatorName;
import org.polypheny.db.nodes.Function;
import org.polypheny.db.nodes.Operator;
import org.polypheny.db.plan.AlgOptRule;
import org.polypheny.db.plan.AlgOptRuleCall;
import org.polypheny.db.plan.AlgTraitSet;
import org.polypheny.db.plan.Convention;
import org.polypheny.db.rex.RexCall;
import org.polypheny.db.rex.RexInputRef;
import org.polypheny.db.rex.RexNode;
import org.polypheny.db.rex.RexVisitorImpl;
import org.polypheny.db.schema.ModifiableTable;
import org.polypheny.db.schema.document.DocumentRules;
import org.polypheny.db.tools.AlgBuilderFactory;


@Slf4j
public class FileRules {

    public static List<AlgOptRule> rules( FileConvention out, Method enumeratorMethod, FileSchema fileSchema ) {
        return ImmutableList.of(
                new FileToEnumerableConverterRule( out, AlgFactories.LOGICAL_BUILDER, enumeratorMethod, fileSchema ),
                new FileProjectRule( out, AlgFactories.LOGICAL_BUILDER ),
                new FileValuesRule( out, AlgFactories.LOGICAL_BUILDER ),
                new FileTableModificationRule( out, AlgFactories.LOGICAL_BUILDER ),
                //new FileUnionRule( out, RelFactories.LOGICAL_BUILDER ),
                new FileFilterRule( out, AlgFactories.LOGICAL_BUILDER )
        );
    }


    static class FileTableModificationRule extends ConverterRule {

        protected final FileConvention convention;


        public FileTableModificationRule( FileConvention out, AlgBuilderFactory algBuilderFactory ) {
<<<<<<< HEAD
            super( Modify.class, r -> true, Convention.NONE, out, algBuilderFactory, "FileTableModificationRule:" + out.getName() );
=======
            super( TableModify.class, FileTableModificationRule::supports, Convention.NONE, out, algBuilderFactory, "FileTableModificationRule:" + out.getName() );
>>>>>>> 2c7bf928
            this.convention = out;
        }


        private static boolean supports( TableModify node ) {
            if ( node.getSourceExpressionList() != null ) {
                return node.getSourceExpressionList().stream().noneMatch( DocumentRules::containsDocumentUpdate )
                        && node.getSourceExpressionList().stream().noneMatch( UnsupportedRexCallVisitor::containsUnsupportedCall );
            }
            return true;
        }


        @Override
        public boolean matches( AlgOptRuleCall call ) {
            final Modify modify = call.alg( 0 );
            if ( modify.getTable().unwrap( FileTranslatableTable.class ) == null ) {
                return false;
            }
            FileTranslatableTable table = modify.getTable().unwrap( FileTranslatableTable.class );
            /*if ( convention.getFileSchema() != table.getFileSchema() ) {
                return false;
            }*/
            convention.setModification( true );
            return true;
        }


        @Override
        public AlgNode convert( AlgNode alg ) {
            final Modify modify = (Modify) alg;
            final ModifiableTable modifiableTable = modify.getTable().unwrap( ModifiableTable.class );
            //todo this check might be redundant
            if ( modifiableTable == null ) {
                log.warn( "Returning null during conversion" );
                return null;
            }
            final AlgTraitSet traitSet = modify.getTraitSet().replace( convention );
            return new FileTableModify(
                    modify.getCluster(),
                    traitSet,
                    modify.getTable(),
                    modify.getCatalogReader(),
                    AlgOptRule.convert( modify.getInput(), traitSet ),
                    modify.getOperation(),
                    modify.getUpdateColumnList(),
                    modify.getSourceExpressionList(),
                    modify.isFlattened()
            );
        }

    }


    static class FileToEnumerableConverterRule extends ConverterRule {

        private final Method enumeratorMethod;
        private final FileSchema fileSchema;


        public FileToEnumerableConverterRule( FileConvention convention, AlgBuilderFactory algBuilderFactory, Method enumeratorMethod, FileSchema fileSchema ) {
            super( AlgNode.class, r -> true, convention, EnumerableConvention.INSTANCE, algBuilderFactory, "FileToEnumerableConverterRule:" + convention.getName() );
            this.enumeratorMethod = enumeratorMethod;
            this.fileSchema = fileSchema;
        }


        @Override
        public AlgNode convert( AlgNode alg ) {
            AlgTraitSet newTraitSet = alg.getTraitSet().replace( getOutTrait() );
            return new FileToEnumerableConverter( alg.getCluster(), newTraitSet, alg, enumeratorMethod, fileSchema );
        }

    }


    static class FileProjectRule extends ConverterRule {

        protected final FileConvention convention;


        public FileProjectRule( FileConvention out, AlgBuilderFactory algBuilderFactory ) {
            super( Project.class, p -> !functionInProject( p ), Convention.NONE, out, algBuilderFactory, "FileProjectRule:" + out.getName() );
            this.convention = out;
        }


        /**
         * Needed for the {@link FileUnionRule}.
         * A FileUnion should only be generated during a multi-insert with arrays.
         * Since matches() seems to be called from bottom-up, the matches() method of the the FileUnionRule is called before the matches() method of the FileTableModificationRule
         * Therefore, the information if the query is a modify or select, has already to be determined here
         */
        @Override
        public boolean matches( AlgOptRuleCall call ) {
            if ( call.alg( 0 ) instanceof LogicalProject && ((LogicalProject) call.alg( 0 )).getProjects().size() > 0 ) {
                //RexInputRef occurs in a select query, RexLiteral/RexCall/RexDynamicParam occur in insert/update/delete queries
                boolean isSelect = true;
                for ( RexNode node : ((LogicalProject) call.alg( 0 )).getProjects() ) {
                    if ( node instanceof RexInputRef ) {
                        continue;
                    }
                    isSelect = false;
                    break;
                }
                if ( !isSelect ) {
                    convention.setModification( true );
                }
            }
            return super.matches( call );
        }


        @Override
        public AlgNode convert( AlgNode alg ) {
            final Project project = (Project) alg;
            final AlgTraitSet traitSet = project.getTraitSet().replace( convention );

            return new FileProject(
                    project.getCluster(),
                    traitSet,
                    convert( project.getInput(), project.getInput().getTraitSet().replace( convention ) ),
                    project.getProjects(),
                    project.getRowType()
            );
        }


        private static boolean functionInProject( Project project ) {
            CheckingFunctionVisitor visitor = new CheckingFunctionVisitor();
            for ( RexNode node : project.getChildExps() ) {
                node.accept( visitor );
                if ( visitor.containsFunction() ) {
                    return true;
                }
            }
            return false;
        }

    }


    static class FileValuesRule extends ConverterRule {

        FileConvention convention;


        FileValuesRule( FileConvention out, AlgBuilderFactory algBuilderFactory ) {
            super( Values.class, r -> true, Convention.NONE, out, algBuilderFactory, "FileValuesRule:" + out.getName() );
            this.convention = out;
        }


        @Override
        public AlgNode convert( AlgNode alg ) {
            Values values = (Values) alg;
            return new FileValues(
                    values.getCluster(),
                    values.getRowType(),
                    values.getTuples(),
                    values.getTraitSet().replace( convention ) );
        }

    }


    static class FileUnionRule extends ConverterRule {

        FileConvention convention;


        public FileUnionRule( FileConvention out, AlgBuilderFactory algBuilderFactory ) {
            super( Union.class, r -> true, Convention.NONE, out, algBuilderFactory, "FileUnionRule:" + out.getName() );
            this.convention = out;
        }


        /**
         * The FileUnion is needed for insert statements with arrays
         * see {@link FileProjectRule#matches}
         */
        @Override
        public boolean matches( AlgOptRuleCall call ) {
            return this.convention.isModification();
        }


        @Override
        public AlgNode convert( AlgNode alg ) {
            final Union union = (Union) alg;
            final AlgTraitSet traitSet = union.getTraitSet().replace( convention );
            return new FileUnion( union.getCluster(), traitSet, AlgOptRule.convertList( union.getInputs(), convention ), union.all );
        }

    }


    static class FileFilterRule extends ConverterRule {

        FileConvention convention;


        public FileFilterRule( FileConvention out, AlgBuilderFactory algBuilderFactory ) {
            super( Filter.class, f -> !functionInFilter( f ) && !DocumentRules.containsDocument( f ), Convention.NONE, out, algBuilderFactory, "FileFilterRule:" + out.getName() );
            this.convention = out;
        }


        /**
         * The FileUnion is needed for insert statements with arrays
         * see {@link FileProjectRule#matches}
         */
        @Override
        public boolean matches( AlgOptRuleCall call ) {
            return call.alg( 0 ).getInput( 0 ).getConvention() == convention;
        }


        @Override
        public AlgNode convert( AlgNode alg ) {
            final Filter filter = (Filter) alg;
            final AlgTraitSet traitSet = filter.getTraitSet().replace( convention );
            return new FileFilter( filter.getCluster(), traitSet, filter.getInput(), filter.getCondition() );
        }


        private static boolean functionInFilter( Filter filter ) {
            CheckingFunctionVisitor visitor = new CheckingFunctionVisitor();
            for ( RexNode node : filter.getChildExps() ) {
                node.accept( visitor );
                if ( visitor.containsFunction() ) {
                    return true;
                }
            }
            return false;
        }

    }


    private static class UnsupportedRexCallVisitor extends RexVisitorImpl<Void> {

        @Getter
        boolean containsUnsupportedRexCall = false;


        protected UnsupportedRexCallVisitor() {
            super( true );
        }


        @Override
        public Void visitCall( RexCall call ) {
            if ( call.op.getOperatorName() != OperatorName.ARRAY_VALUE_CONSTRUCTOR ) {
                containsUnsupportedRexCall = true;
            }
            return super.visitCall( call );
        }


        static boolean containsUnsupportedCall( RexNode node ) {
            UnsupportedRexCallVisitor visitor = new UnsupportedRexCallVisitor();
            node.accept( visitor );
            return visitor.containsUnsupportedRexCall;
        }

    }


    private static class CheckingFunctionVisitor extends RexVisitorImpl<Void> {

        @Getter
        @Accessors(fluent = true)
        private boolean containsFunction = false;


        CheckingFunctionVisitor() {
            super( true );
        }


        @Override
        public Void visitCall( RexCall call ) {
            Operator operator = call.getOperator();
            if ( operator instanceof Function ) {
                containsFunction = true;
            }
            return super.visitCall( call );
        }

    }

}<|MERGE_RESOLUTION|>--- conflicted
+++ resolved
@@ -73,16 +73,12 @@
 
 
         public FileTableModificationRule( FileConvention out, AlgBuilderFactory algBuilderFactory ) {
-<<<<<<< HEAD
-            super( Modify.class, r -> true, Convention.NONE, out, algBuilderFactory, "FileTableModificationRule:" + out.getName() );
-=======
-            super( TableModify.class, FileTableModificationRule::supports, Convention.NONE, out, algBuilderFactory, "FileTableModificationRule:" + out.getName() );
->>>>>>> 2c7bf928
-            this.convention = out;
-        }
-
-
-        private static boolean supports( TableModify node ) {
+            super( Modify.class, FileTableModificationRule::supports, Convention.NONE, out, algBuilderFactory, "FileTableModificationRule:" + out.getName() );
+            this.convention = out;
+        }
+
+
+        private static boolean supports( Modify node ) {
             if ( node.getSourceExpressionList() != null ) {
                 return node.getSourceExpressionList().stream().noneMatch( DocumentRules::containsDocumentUpdate )
                         && node.getSourceExpressionList().stream().noneMatch( UnsupportedRexCallVisitor::containsUnsupportedCall );
