--- conflicted
+++ resolved
@@ -49,11 +49,8 @@
 import org.polypheny.db.config.RuntimeConfig;
 import org.polypheny.db.ddl.DdlManager;
 import org.polypheny.db.ddl.DdlManagerImpl;
-<<<<<<< HEAD
 import org.polypheny.db.ddl.DefaultInserter;
-=======
 import org.polypheny.db.docker.AutoDocker;
->>>>>>> b4e0f257
 import org.polypheny.db.docker.DockerManager;
 import org.polypheny.db.gui.GuiUtils;
 import org.polypheny.db.gui.SplashHelper;
@@ -396,58 +393,22 @@
         MaterializedViewManager.setAndGetInstance( new MaterializedViewManagerImpl( transactionManager ) );
 
         // Startup and restore catalog
-<<<<<<< HEAD
         Catalog catalog = restoreCatalog();
-=======
-        Transaction trx = null;
-
-        try {
-            Catalog.resetCatalog = resetCatalog;
-            Catalog.memoryCatalog = memoryCatalog;
-            Catalog.testMode = testMode;
-            Catalog.resetDocker = resetDocker;
-            Catalog.defaultStore = Adapter.fromString( defaultStoreName, AdapterType.STORE );
-            Catalog.defaultSource = Adapter.fromString( defaultSourceName, AdapterType.SOURCE );
-            catalog = PolyPluginManager.getCATALOG_SUPPLIER().get();
-            if ( catalog == null ) {
-                throw new RuntimeException( "There was no catalog submitted, aborting." );
-            }
-
-            if ( AutoDocker.getInstance().isAvailable() ) {
-                if ( testMode ) {
-                    resetDocker = true;
-                    Catalog.resetDocker = true;
-                }
-                boolean success = AutoDocker.getInstance().doAutoConnect();
-                if ( testMode && !success ) {
-                    // AutoDocker does not work in Windows containers
-                    if ( !System.getenv( "RUNNER_OS" ).equals( "Windows" ) ) {
-                        log.error( "Failed to connect to docker instance" );
-                        return;
-                    }
-                }
-            }
-
-            trx = transactionManager.startTransaction( Catalog.defaultUserId, Catalog.defaultDatabaseId, false, "Catalog Startup" );
-            AdapterManager.getInstance().restoreAdapters();
-            loadDefaults();
-            QueryInterfaceManager.getInstance().restoreInterfaces( catalog );
-            trx.commit();
-            trx = transactionManager.startTransaction( Catalog.defaultUserId, Catalog.defaultDatabaseId, false, "Catalog Startup" );
-            catalog.restoreColumnPlacements( trx );
-            catalog.restoreViews( trx );
-            trx.commit();
-        } catch ( UnknownDatabaseException | UnknownUserException | UnknownSchemaException | TransactionException e ) {
-            if ( trx != null ) {
-                try {
-                    trx.rollback();
-                } catch ( TransactionException ex ) {
-                    log.error( "Error while rolling back the transaction", e );
-                }
-            }
-            throw new RuntimeException( "Something went wrong while restoring stores from the catalog.", e );
-        }
->>>>>>> b4e0f257
+
+        if ( AutoDocker.getInstance().isAvailable() ) {
+            if ( testMode ) {
+                resetDocker = true;
+                Catalog.resetDocker = true;
+            }
+            boolean success = AutoDocker.getInstance().doAutoConnect();
+            if ( testMode && !success ) {
+                // AutoDocker does not work in Windows containers
+                if ( !System.getenv( "RUNNER_OS" ).equals( "Windows" ) ) {
+                    log.error( "Failed to connect to docker instance" );
+                    return;
+                }
+            }
+        }
 
         // Initialize DDL Manager
         DdlManager.setAndGetInstance( new DdlManagerImpl( catalog ) );
