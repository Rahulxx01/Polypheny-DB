--- conflicted
+++ resolved
@@ -105,17 +105,13 @@
     @Option(name = { "-gui" }, description = "Show splash screen on startup and add taskbar gui")
     public boolean desktopMode = false;
 
-<<<<<<< HEAD
-    @Option(name = { "-defaultStore" }, description = "ExpressionType of default store")
-=======
     @Option(name = { "-daemon" }, description = "Disable splash screen")
     public boolean daemonMode = false;
 
     @Option(name = { "-defaultStore" }, description = "Type of default store")
->>>>>>> 5e41a00a
     public String defaultStoreName = "hsqldb";
 
-    @Option(name = { "-defaultSource" }, description = "ExpressionType of default source")
+    @Option(name = { "-defaultSource" }, description = "Type of default source")
     public String defaultSourceName = "csv";
 
     @Option(name = { "-c", "--config" }, description = "Path to the configuration file", type = OptionType.GLOBAL)
