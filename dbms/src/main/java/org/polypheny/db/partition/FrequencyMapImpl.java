--- conflicted
+++ resolved
@@ -32,7 +32,6 @@
 import org.polypheny.db.adapter.AdapterManager;
 import org.polypheny.db.adapter.DataStore;
 import org.polypheny.db.catalog.Catalog;
-import org.polypheny.db.catalog.Catalog.DataPlacementRole;
 import org.polypheny.db.catalog.Catalog.PartitionType;
 import org.polypheny.db.catalog.Catalog.PlacementState;
 import org.polypheny.db.catalog.Catalog.PlacementType;
@@ -303,12 +302,8 @@
                                     PlacementType.AUTOMATIC,
                                     null,
                                     null,
-<<<<<<< HEAD
-                                    DataPlacementRole.UPTODATE);
-=======
                                     PlacementState.UPTODATE,
                                     UpdateInformation.createEmpty() );
->>>>>>> 1c16f705
                         }
 
                         store.createTable( statement.getPrepareContext(), table, hotPartitionsToCreate );
@@ -356,13 +351,9 @@
                                     partitionId,
                                     PlacementType.AUTOMATIC,
                                     null,
-<<<<<<< HEAD
-                                    null, DataPlacementRole.UPTODATE);
-=======
                                     null,
                                     PlacementState.UPTODATE,
                                     UpdateInformation.createEmpty() );
->>>>>>> 1c16f705
                         }
                         store.createTable( statement.getPrepareContext(), table, coldPartitionsToCreate );
 
