--- conflicted
+++ resolved
@@ -766,12 +766,6 @@
             }
         }
 
-
-        // TODO @HENNLO change siganture of this method to receive the placementrole.
-        // addPartitionPlacements based on this received placement role
-        // Remove this hardcoded configuration
-        DataPlacementRole desiredPlacementRole = DataPlacementRole.UPTODATE;
-
         // Need to create partitionPlacements first in order to trigger schema creation on PolySchemaBuilder
         for ( long partitionId : partitionIds ) {
             catalog.addPartitionPlacement(
@@ -781,7 +775,7 @@
                     PlacementType.AUTOMATIC,
                     null,
                     null,
-                    desiredPlacementRole);
+                    DataPlacementRole.UPTODATE );
         }
 
         // Make sure that the stores have created the schema
@@ -993,11 +987,7 @@
 
         CatalogDataPlacement dataPlacement = catalog.getDataPlacement( storeInstance.getAdapterId(), catalogTable.id );
         if ( !catalog.validateDataPlacementsConstraints( catalogTable.id, storeInstance.getAdapterId(),
-<<<<<<< HEAD
                 dataPlacement.columnPlacementsOnAdapter, dataPlacement.getAllPartitionIds() ) ) {
-=======
-                dataPlacement.columnPlacementsOnAdapter, dataPlacement.partitionPlacementsOnAdapter ) ) {
->>>>>>> eeaa97b7
 
             throw new LastPlacementException();
         }
@@ -1232,10 +1222,7 @@
             throw new LastPlacementException();
         }
 
-<<<<<<< HEAD
-=======
         boolean adjustPartitions = true;
->>>>>>> eeaa97b7
         // Remove columns physically
         for ( long columnId : columnsToRemove ) {
             // Drop Column on store
@@ -1323,34 +1310,10 @@
             }
         }
 
-<<<<<<< HEAD
-        Set<Long> newColumnIdsOnDataPlacement = new HashSet<>();
-        newColumnIdsOnDataPlacement.addAll( columnIds );
-        newColumnIdsOnDataPlacement.addAll( catalog.getPrimaryKey( catalogTable.primaryKey ).columnIds );
-
-
-        List<Long> newPartitionIdsOnDataPlacement = partitionIds.stream().collect( Collectors.toList());
-        // Get all partitionIds that are currently on that placement and remove them to get the newly added
-        newPartitionIdsOnDataPlacement.removeAll( catalog.getDataPlacement( storeInstance.getAdapterId(),catalogTable.id ).getAllPartitionIds() );
-
-
-        newPartitionIdsOnDataPlacement.forEach( partitionId -> catalog.addPartitionPlacement(
-                storeInstance.getAdapterId(),
-                catalogTable.id,
-                partitionId,
-                PlacementType.MANUAL,
-                null,
-                null,
-                DataPlacementRole.UPTODATE )
-        );
-
-        storeInstance.createTable( statement.getPrepareContext(), catalogTable, newPartitionIdsOnDataPlacement );
-
-=======
         CatalogDataPlacement dataPlacement = catalog.getDataPlacement( storeInstance.getAdapterId(), catalogTable.id );
         List<Long> removedPartitionIdsFromDataPlacement = new ArrayList<>();
         // Removed Partition Ids
-        for ( long partitionId : dataPlacement.partitionPlacementsOnAdapter ) {
+        for ( long partitionId : dataPlacement.getAllPartitionIds() ) {
             if ( !intendedPartitionIds.contains( partitionId ) ) {
                 removedPartitionIdsFromDataPlacement.add( partitionId );
             }
@@ -1359,7 +1322,7 @@
         List<Long> newPartitionIdsOnDataPlacement = new ArrayList<>();
         // Added Partition Ids
         for ( long partitionId : intendedPartitionIds ) {
-            if ( !dataPlacement.partitionPlacementsOnAdapter.contains( partitionId ) ) {
+            if ( !dataPlacement.getAllPartitionIds().contains( partitionId ) ) {
                 newPartitionIdsOnDataPlacement.add( partitionId );
             }
         }
@@ -1376,12 +1339,12 @@
                     partitionId,
                     PlacementType.MANUAL,
                     null,
-                    null )
+                    null,
+                    DataPlacementRole.UPTODATE )
             );
 
             storeInstance.createTable( statement.getPrepareContext(), catalogTable, newPartitionIdsOnDataPlacement );
         }
->>>>>>> eeaa97b7
 
         // Copy the data to the newly added column placements
         DataMigrator dataMigrator = statement.getTransaction().getDataMigrator();
@@ -1420,10 +1383,6 @@
             }
         }
 
-<<<<<<< HEAD
-
-=======
->>>>>>> eeaa97b7
         // Copy the data to the newly added column placements
         DataMigrator dataMigrator = statement.getTransaction().getDataMigrator();
         if ( newPartitions.size() > 0 ) {
@@ -1436,7 +1395,7 @@
                         PlacementType.AUTOMATIC,
                         null,
                         null,
-                        DataPlacementRole.UPTODATE);
+                        DataPlacementRole.UPTODATE );
             }
 
             storeInstance.createTable( statement.getPrepareContext(), catalogTable, newPartitions );
@@ -1770,7 +1729,7 @@
                     PlacementType.AUTOMATIC,
                     null,
                     null,
-                    DataPlacementRole.UPTODATE);
+                    DataPlacementRole.UPTODATE );
 
             store.createTable( statement.getPrepareContext(), catalogMaterializedView, catalogMaterializedView.partitionProperty.partitionIds );
         }
@@ -1957,7 +1916,7 @@
                         PlacementType.AUTOMATIC,
                         null,
                         null,
-                        DataPlacementRole.UPTODATE);
+                        DataPlacementRole.UPTODATE );
 
                 store.createTable( statement.getPrepareContext(), catalogTable, catalogTable.partitionProperty.partitionIds );
             }
@@ -2237,7 +2196,7 @@
                         PlacementType.AUTOMATIC,
                         null,
                         null,
-                        DataPlacementRole.UPTODATE);
+                        DataPlacementRole.UPTODATE );
             }
 
             // First create new tables
@@ -2319,7 +2278,7 @@
                     PlacementType.AUTOMATIC,
                     null,
                     null,
-                    DataPlacementRole.UPTODATE);
+                    DataPlacementRole.UPTODATE );
 
             // First create new tables
             store.createTable( statement.getPrepareContext(), mergedTable, mergedTable.partitionProperty.partitionIds );
@@ -2466,9 +2425,6 @@
         // Delete the view
         catalog.deleteTable( catalogView.id );
 
-        // Monitor dropTables for statistics
-        prepareMonitoring( statement, Kind.DROP_MATERIALIZED_VIEW, catalogView );
-
         // Reset plan cache implementation cache & routing cache
         statement.getQueryProcessor().resetCaches();
     }
@@ -2490,9 +2446,6 @@
         catalog.deleteViewDependencies( (CatalogView) materializedView );
 
         dropTable( materializedView, statement );
-
-        // Monitor dropTables for statistics
-        prepareMonitoring( statement, Kind.DROP_VIEW, materializedView );
 
         // Reset query plan cache, implementation cache & routing cache
         statement.getQueryProcessor().resetCaches();
@@ -2627,15 +2580,6 @@
 
 
     private void prepareMonitoring( Statement statement, Kind kind, CatalogTable catalogTable ) {
-<<<<<<< HEAD
-        // Initialize Monitoring
-        if ( statement.getMonitoringEvent() == null ) {
-            StatementEvent event = new DdlEvent();
-
-            event.setMonitoringType( kind.name() );
-            event.setTableId( catalogTable.id );
-            event.setSchemaId( catalogTable.schemaId );
-=======
         prepareMonitoring( statement, kind, catalogTable, null );
     }
 
@@ -2650,7 +2594,6 @@
             if ( kind == Kind.DROP_COLUMN ) {
                 event.setColumnId( catalogColumn.id );
             }
->>>>>>> eeaa97b7
             statement.setMonitoringEvent( event );
         }
     }
