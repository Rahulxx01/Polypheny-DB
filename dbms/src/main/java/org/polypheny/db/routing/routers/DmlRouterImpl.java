--- conflicted
+++ resolved
@@ -183,13 +183,8 @@
                         PartitionManagerFactory partitionManagerFactory = PartitionManagerFactory.getInstance();
                         PartitionManager partitionManager = partitionManagerFactory.getPartitionManager( catalogTable.partitionProperty.partitionType );
 
-<<<<<<< HEAD
-                        WhereClauseVisitor whereClauseVisitor = new WhereClauseVisitor( statement, catalogTable.columnIds.indexOf( catalogTable.partitionColumnId ) );
+                        WhereClauseVisitor whereClauseVisitor = new WhereClauseVisitor( statement, catalogTable.columnIds.indexOf( catalogTable.partitionProperty.partitionColumnId ) );
                         modify.accept( new AlgShuttleImpl() {
-=======
-                        WhereClauseVisitor whereClauseVisitor = new WhereClauseVisitor( statement, catalogTable.columnIds.indexOf( catalogTable.partitionProperty.partitionColumnId ) );
-                        node.accept( new AlgShuttleImpl() {
->>>>>>> 54f4a0c9
                             @Override
                             public AlgNode visit( LogicalFilter filter ) {
                                 super.visit( filter );
@@ -479,13 +474,8 @@
                             } else if ( modify.getInput() instanceof LogicalProject
                                     && ((LogicalProject) modify.getInput()).getInput() instanceof LogicalValues ) {
 
-<<<<<<< HEAD
-                                String partitionColumnName = catalog.getColumn( catalogTable.partitionColumnId ).name;
+                                String partitionColumnName = catalog.getColumn( catalogTable.partitionProperty.partitionColumnId ).name;
                                 List<String> fieldNames = modify.getInput().getRowType().getFieldNames();
-=======
-                                String partitionColumnName = catalog.getColumn( catalogTable.partitionProperty.partitionColumnId ).name;
-                                List<String> fieldNames = ((LogicalTableModify) node).getInput().getRowType().getFieldNames();
->>>>>>> 54f4a0c9
 
                                 LogicalTableModify ltm = modify;
                                 LogicalProject lproject = (LogicalProject) ltm.getInput();
