/*
 * Copyright 2019-2022 The Polypheny Project
 *
 * Licensed under the Apache License, Version 2.0 (the "License");
 * you may not use this file except in compliance with the License.
 * You may obtain a copy of the License at
 *
 * http://www.apache.org/licenses/LICENSE-2.0
 *
 * Unless required by applicable law or agreed to in writing, software
 * distributed under the License is distributed on an "AS IS" BASIS,
 * WITHOUT WARRANTIES OR CONDITIONS OF ANY KIND, either express or implied.
 * See the License for the specific language governing permissions and
 * limitations under the License.
 */

package org.polypheny.db.routing.routers;

import java.util.ArrayList;
import java.util.Collection;
import java.util.Collections;
import java.util.HashMap;
import java.util.List;
import java.util.Map;
import java.util.Optional;
import java.util.Set;
import java.util.stream.Collectors;
import lombok.extern.slf4j.Slf4j;
import org.polypheny.db.algebra.AlgNode;
import org.polypheny.db.catalog.entity.CatalogColumnPlacement;
import org.polypheny.db.catalog.entity.CatalogEntity;
import org.polypheny.db.plan.AlgOptCluster;
import org.polypheny.db.routing.LogicalQueryInformation;
import org.polypheny.db.routing.Router;
import org.polypheny.db.routing.factories.RouterFactory;
import org.polypheny.db.schema.LogicalTable;
import org.polypheny.db.tools.RoutedAlgBuilder;
import org.polypheny.db.transaction.Statement;
import org.polypheny.db.util.Pair;


@Slf4j
public class IcarusRouter extends FullPlacementQueryRouter {

    @Override
    protected List<RoutedAlgBuilder> handleHorizontalPartitioning( AlgNode node, CatalogEntity catalogEntity, Statement statement, LogicalTable logicalTable, List<RoutedAlgBuilder> builders, AlgOptCluster cluster, LogicalQueryInformation queryInformation ) {
        this.cancelQuery = true;
        return Collections.emptyList();
    }


    @Override
    protected List<RoutedAlgBuilder> handleVerticalPartitioningOrReplication( AlgNode node, CatalogEntity catalogEntity, Statement statement, LogicalTable logicalTable, List<RoutedAlgBuilder> builders, AlgOptCluster cluster, LogicalQueryInformation queryInformation ) {
        // same as no partitioning
        return handleNonePartitioning( node, catalogEntity, statement, builders, cluster, queryInformation );
    }


    @Override
    protected List<RoutedAlgBuilder> handleNonePartitioning( AlgNode node, CatalogEntity catalogEntity, Statement statement, List<RoutedAlgBuilder> builders, AlgOptCluster cluster, LogicalQueryInformation queryInformation ) {
        if ( log.isDebugEnabled() ) {
            log.debug( "{} is NOT partitioned - Routing will be easy", catalogEntity.name );
        }

        final Set<List<CatalogColumnPlacement>> placements = selectPlacement( catalogEntity, queryInformation );
        List<RoutedAlgBuilder> newBuilders = new ArrayList<>();
        if ( placements.isEmpty() ) {
            this.cancelQuery = true;
            return Collections.emptyList();
        }

        // Initial case with empty single builder
        if ( builders.size() == 1 && builders.get( 0 ).getPhysicalPlacementsOfPartitions().isEmpty() ) {
            for ( List<CatalogColumnPlacement> currentPlacement : placements ) {
                final Map<Long, List<CatalogColumnPlacement>> currentPlacementDistribution = new HashMap<>();
                currentPlacementDistribution.put( catalogEntity.partitionProperty.partitionIds.get( 0 ), currentPlacement );

                final RoutedAlgBuilder newBuilder = RoutedAlgBuilder.createCopy( statement, cluster, builders.get( 0 ) );
                newBuilder.addPhysicalInfo( currentPlacementDistribution );
                newBuilder.push( super.buildJoinedScan( statement, cluster, currentPlacementDistribution ) );
                newBuilders.add( newBuilder );
            }
        } else {
            // Already one placement added
            // Add placement in order of list to combine full placements of one store
            if ( placements.size() != builders.size() ) {
                log.error( "Not allowed! With Icarus, this should not happen" );
                throw new RuntimeException( "Not allowed! With Icarus, this should not happen" );
            }

            for ( List<CatalogColumnPlacement> currentPlacement : placements ) {
<<<<<<< HEAD
                final Map<Long, List<CatalogColumnPlacement>> currentPlacementDistribution = new HashMap<Long, List<CatalogColumnPlacement>>();
                currentPlacementDistribution.put( catalogEntity.partitionProperty.partitionIds.get( 0 ), currentPlacement );
=======
                final Map<Long, List<CatalogColumnPlacement>> currentPlacementDistribution = new HashMap<>();
                currentPlacementDistribution.put( catalogTable.partitionProperty.partitionIds.get( 0 ), currentPlacement );
>>>>>>> 2c7bf928

                // AdapterId for all col placements same
                final int adapterId = currentPlacement.get( 0 ).adapterId;

                // Find corresponding builder:
                final RoutedAlgBuilder builder = builders.stream().filter( b -> {
                            final List<Pair<Integer, Long>> listPairs = b.getPhysicalPlacementsOfPartitions().values().stream()
                                    .flatMap( Collection::stream )
                                    .collect( Collectors.toList() );
                            final Optional<Integer> found = listPairs.stream()
                                    .map( elem -> elem.left )
                                    .filter( elem -> elem == adapterId )
                                    .findFirst();
                            return found.isPresent();
                        }
                ).findAny().orElse( null );

                if ( builder == null ) {
                    // If builder not found, adapter with id will be removed.
                    continue;
                }

                final RoutedAlgBuilder newBuilder = RoutedAlgBuilder.createCopy( statement, cluster, builder );
                newBuilder.addPhysicalInfo( currentPlacementDistribution );
                newBuilder.push( super.buildJoinedScan( statement, cluster, currentPlacementDistribution ) );
                newBuilders.add( newBuilder );
            }
            if ( newBuilders.isEmpty() ) {
                // apparently we have a problem and no builder fits
                cancelQuery = true;
                log.error( "Icarus did not find a suitable builder!" );
                return Collections.emptyList();
            }

        }

        builders.clear();
        builders.addAll( newBuilders );

        return builders;
    }


    public static class IcarusRouterFactory extends RouterFactory {

        @Override
        public Router createInstance() {
            return new IcarusRouter();
        }

    }

}<|MERGE_RESOLUTION|>--- conflicted
+++ resolved
@@ -89,13 +89,8 @@
             }
 
             for ( List<CatalogColumnPlacement> currentPlacement : placements ) {
-<<<<<<< HEAD
-                final Map<Long, List<CatalogColumnPlacement>> currentPlacementDistribution = new HashMap<Long, List<CatalogColumnPlacement>>();
+                final Map<Long, List<CatalogColumnPlacement>> currentPlacementDistribution = new HashMap<>();
                 currentPlacementDistribution.put( catalogEntity.partitionProperty.partitionIds.get( 0 ), currentPlacement );
-=======
-                final Map<Long, List<CatalogColumnPlacement>> currentPlacementDistribution = new HashMap<>();
-                currentPlacementDistribution.put( catalogTable.partitionProperty.partitionIds.get( 0 ), currentPlacement );
->>>>>>> 2c7bf928
 
                 // AdapterId for all col placements same
                 final int adapterId = currentPlacement.get( 0 ).adapterId;
