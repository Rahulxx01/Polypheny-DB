/*
 * Copyright 2019-2022 The Polypheny Project
 *
 * Licensed under the Apache License, Version 2.0 (the "License");
 * you may not use this file except in compliance with the License.
 * You may obtain a copy of the License at
 *
 * http://www.apache.org/licenses/LICENSE-2.0
 *
 * Unless required by applicable law or agreed to in writing, software
 * distributed under the License is distributed on an "AS IS" BASIS,
 * WITHOUT WARRANTIES OR CONDITIONS OF ANY KIND, either express or implied.
 * See the License for the specific language governing permissions and
 * limitations under the License.
 */

package org.polypheny.db.processing;

import java.util.ArrayList;
import java.util.Collections;
import java.util.HashMap;
import java.util.LinkedList;
import java.util.List;
import java.util.Map;
import java.util.TimeZone;
import lombok.Getter;
import lombok.Setter;
import org.apache.calcite.avatica.AvaticaSite;
import org.apache.calcite.linq4j.QueryProvider;
import org.polypheny.db.adapter.DataContext;
import org.polypheny.db.adapter.java.JavaTypeFactory;
import org.polypheny.db.algebra.type.AlgDataType;
import org.polypheny.db.runtime.Hook;
import org.polypheny.db.schema.PolyphenyDbSchema;
import org.polypheny.db.schema.SchemaPlus;
import org.polypheny.db.transaction.Statement;
import org.polypheny.db.util.Holder;


/**
 * Implementation of DataContext.
 */
public class DataContextImpl implements DataContext {

    private final HashMap<String, Object> map;
    private final PolyphenyDbSchema rootSchema;
    @Getter
    private final QueryProvider queryProvider;
    @Getter
    private final JavaTypeFactory typeFactory;
    private final TimeZone timeZone = TimeZone.getDefault();
    @Getter
    private final Statement statement;

<<<<<<< HEAD
    private final Map<Long, AlgDataType> parameterTypes; // ParameterIndex -> Data ExpressionType
=======
>>>>>>> 2c7bf928
    @Getter
    @Setter
    private Map<Long, AlgDataType> parameterTypes; // ParameterIndex -> Data Type
    @Getter
    @Setter
    private List<Map<Long, Object>> parameterValues; // List of ( ParameterIndex -> Value )


    public DataContextImpl( QueryProvider queryProvider, Map<String, Object> parameters, PolyphenyDbSchema rootSchema, JavaTypeFactory typeFactory, Statement statement ) {
        this.queryProvider = queryProvider;
        this.typeFactory = typeFactory;
        this.rootSchema = rootSchema;
        this.statement = statement;

        // Store the time at which the query started executing. The SQL standard says that functions such as CURRENT_TIMESTAMP return the same value throughout the query.
        final Holder<Long> timeHolder = Holder.of( System.currentTimeMillis() );

        // Give a hook chance to alter the clock.
        Hook.CURRENT_TIME.run( timeHolder );
        final long time = timeHolder.get();
        final long localOffset = timeZone.getOffset( time );
        final long currentOffset = localOffset;

        // Give a hook chance to alter standard input, output, error streams.
        final Holder<Object[]> streamHolder = Holder.of( new Object[]{ System.in, System.out, System.err } );
        Hook.STANDARD_STREAMS.run( streamHolder );

        map = new HashMap<>();
        map.put( Variable.UTC_TIMESTAMP.camelName, time );
        map.put( Variable.CURRENT_TIMESTAMP.camelName, time + currentOffset );
        map.put( Variable.LOCAL_TIMESTAMP.camelName, time + localOffset );
        map.put( Variable.TIME_ZONE.camelName, timeZone );
        map.put( Variable.STDIN.camelName, streamHolder.get()[0] );
        map.put( Variable.STDOUT.camelName, streamHolder.get()[1] );
        map.put( Variable.STDERR.camelName, streamHolder.get()[2] );
        for ( Map.Entry<String, Object> entry : parameters.entrySet() ) {
            Object e = entry.getValue();
            if ( e == null ) {
                e = AvaticaSite.DUMMY_VALUE;
            }
            map.put( entry.getKey(), e );
        }

        parameterTypes = new HashMap<>();
        parameterValues = new LinkedList<>();
    }


    @Override
    public synchronized Object get( String name ) {
        Object o = map.get( name );
        if ( o == AvaticaSite.DUMMY_VALUE ) {
            return null;
        }
        /* if ( o == null && Variable.SQL_ADVISOR.camelName.equals( name ) ) {
            return getSqlAdvisor();
        } */
        return o;
    }


    @Override
    public void addAll( Map<String, Object> map ) {
        this.map.putAll( map );
    }


    @Override
    public void addParameterValues( long index, AlgDataType type, List<Object> data ) {
        if ( parameterTypes.containsKey( index ) ) {
            throw new RuntimeException( "There are already values assigned to this index" );
        }
        if ( parameterValues.size() == 0 ) {
            for ( Object d : data ) {
                parameterValues.add( new HashMap<>() );
            }
        }
        if ( parameterValues.size() != data.size() ) {
            throw new RuntimeException( "Expecting " + parameterValues.size() + " rows but " + data.size() + " values specified!" );
        }
        parameterTypes.put( index, type );
        int i = 0;
        for ( Object d : data ) {
            parameterValues.get( i++ ).put( index, d );
        }
    }


    @Override
    public void addSingleValue( long index, AlgDataType type, Object data ) {
        if ( parameterTypes.containsKey( index ) ) {
            throw new RuntimeException( "There are already values assigned to this index" );
        }
        if ( parameterValues.size() == 0 ) {
            parameterValues.add( new HashMap<>() );
        }
        if ( parameterValues.size() != 1 ) {
            throw new RuntimeException( "Expecting 1 rows but 1 values specified!" );
        }
        parameterTypes.put( index, type );
        parameterValues.get( 0 ).put( index, data );
    }


    @Override
    public long getMaxParameterIndex() {
        return Collections.max( parameterTypes.keySet() );
    }


    @Override
    public AlgDataType getParameterType( long index ) {
        return parameterTypes.get( index );
    }


    @Override
    public void resetParameterValues() {
        parameterTypes = new HashMap<>();
        parameterValues = new ArrayList<>();
    }


    @Override
    public SchemaPlus getRootSchema() {
        return rootSchema == null ? null : rootSchema.plus();
    }


}<|MERGE_RESOLUTION|>--- conflicted
+++ resolved
@@ -52,13 +52,9 @@
     @Getter
     private final Statement statement;
 
-<<<<<<< HEAD
-    private final Map<Long, AlgDataType> parameterTypes; // ParameterIndex -> Data ExpressionType
-=======
->>>>>>> 2c7bf928
     @Getter
     @Setter
-    private Map<Long, AlgDataType> parameterTypes; // ParameterIndex -> Data Type
+    private Map<Long, AlgDataType> parameterTypes; // ParameterIndex -> Data ExpressionType
     @Getter
     @Setter
     private List<Map<Long, Object>> parameterValues; // List of ( ParameterIndex -> Value )
