--- conflicted
+++ resolved
@@ -106,14 +106,11 @@
 import org.polypheny.db.processing.shuttles.LogicalQueryInformationImpl;
 import org.polypheny.db.processing.shuttles.ParameterValueValidator;
 import org.polypheny.db.processing.shuttles.QueryParameterizer;
-<<<<<<< HEAD
 import org.polypheny.db.replication.IsolationLevel;
-import org.polypheny.db.replication.exceptions.UnsupportedIsolationOperationRuntimeException;
-=======
 import org.polypheny.db.replication.cdc.ChangeDataCaptureObject;
 import org.polypheny.db.replication.cdc.ChangeDataCollector;
 import org.polypheny.db.replication.cdc.LogicalDataCaptureShuttle;
->>>>>>> 1c16f705
+import org.polypheny.db.replication.exceptions.UnsupportedIsolationOperationRuntimeException;
 import org.polypheny.db.rex.RexBuilder;
 import org.polypheny.db.rex.RexDynamicParam;
 import org.polypheny.db.rex.RexInputRef;
@@ -141,10 +138,6 @@
 import org.polypheny.db.tools.RoutedAlgBuilder;
 import org.polypheny.db.transaction.EntityAccessMap;
 import org.polypheny.db.transaction.EntityAccessMap.EntityIdentifier;
-<<<<<<< HEAD
-import org.polypheny.db.transaction.EntityAccessMap.Mode;
-=======
->>>>>>> 1c16f705
 import org.polypheny.db.transaction.Lock.LockMode;
 import org.polypheny.db.transaction.LockManager;
 import org.polypheny.db.transaction.Statement;
@@ -648,26 +641,10 @@
             // Get locks for individual entities
             EntityAccessMap accessMap = new EntityAccessMap( logicalRoot.alg, accessedPartitions );
             // Get a shared global schema lock (only DDLs acquire an exclusive global schema lock)
-<<<<<<< HEAD
-            LockManager.INSTANCE.lock( LockManager.GLOBAL_LOCK, (TransactionImpl) statement.getTransaction(), LockMode.SHARED );
-            // Get locks for individual Entities (tables-partitions)
-            EntityAccessMap accessMap = new EntityAccessMap( logicalRoot.alg, accessedPartitions );
-            for ( EntityIdentifier entityIdentifier : accessMap.getAccessedEntities() ) {
-                Mode mode = accessMap.getEntityAccessMode( entityIdentifier );
-
-                if ( mode == Mode.READ_ACCESS ) {
-                    LockManager.INSTANCE.lock( entityIdentifier, (TransactionImpl) statement.getTransaction(), LockMode.SHARED );
-                } else if ( mode == Mode.WRITE_ACCESS || mode == Mode.READWRITE_ACCESS ) {
-                    LockManager.INSTANCE.lock( entityIdentifier, (TransactionImpl) statement.getTransaction(), LockMode.EXCLUSIVE );
-                }
-            }
-
-=======
             idAccessMap.add( Pair.of( LockManager.GLOBAL_LOCK, LockMode.SHARED ) );
 
             idAccessMap.addAll( accessMap.getAccessedEntityPair() );
             LockManager.INSTANCE.lock( idAccessMap, (TransactionImpl) statement.getTransaction() );
->>>>>>> 1c16f705
         } catch ( DeadlockException e ) {
             throw new RuntimeException( e );
         }
