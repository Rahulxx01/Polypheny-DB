--- conflicted
+++ resolved
@@ -30,17 +30,10 @@
 public class AuthenticatorImpl implements Authenticator {
 
     @Override
-<<<<<<< HEAD
-    public CatalogUser authenticate(final String username, final String password) throws AuthenticationException {
-        CatalogUser catalogUser = Catalog.getInstance().getSnapshot().getUser(username);
-        if (catalogUser == null) {
-            throw new AuthenticationException("There exists no user with the username " + username);
-=======
     public CatalogUser authenticate( final String username, final String password ) throws AuthenticationException {
         Optional<CatalogUser> catalogUser = Catalog.getInstance().getSnapshot().getUser( username );
         if ( catalogUser.isEmpty() ) {
             throw new AuthenticationException( "There exists no user with the username " + username );
->>>>>>> 134a3a62
         }
 
         /******************************************************************
@@ -57,15 +50,6 @@
          *  TODO: remove this upon implementation of user authentication  *
          *                                                                *
          ******************************************************************/
-<<<<<<< HEAD
-        if (password.equals("")) {
-            return catalogUser;
-        }
-        /******************************************************************/
-
-        if (catalogUser.password.equals(password)) {
-            return catalogUser;
-=======
         if ( password.isEmpty() ) {
             return catalogUser.get();
         }
@@ -73,7 +57,6 @@
 
         if ( catalogUser.get().password.equals( password ) ) {
             return catalogUser.get();
->>>>>>> 134a3a62
         } else {
             throw new AuthenticationException("Wrong password for user '" + username + "'!");
         }
