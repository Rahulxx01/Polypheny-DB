--- conflicted
+++ resolved
@@ -43,12 +43,9 @@
 import org.polypheny.db.catalog.entity.CatalogColumn;
 import org.polypheny.db.catalog.entity.CatalogColumnPlacement;
 import org.polypheny.db.catalog.entity.CatalogDatabase;
-<<<<<<< HEAD
 import org.polypheny.db.catalog.entity.CatalogEntity;
+import org.polypheny.db.catalog.entity.CatalogKey.EnforcementTime;
 import org.polypheny.db.catalog.entity.CatalogNamespace;
-=======
-import org.polypheny.db.catalog.entity.CatalogKey.EnforcementTime;
->>>>>>> 2c7bf928
 import org.polypheny.db.catalog.entity.CatalogPartitionPlacement;
 import org.polypheny.db.config.RuntimeConfig;
 import org.polypheny.db.schema.impl.AbstractSchema;
@@ -132,28 +129,22 @@
                             columnIds,
                             columnNames,
                             AlgDataTypeImpl.proto( rowType ),
-<<<<<<< HEAD
                             catalogNamespace.namespaceType );
-                    s.add( catalogEntity.name, table );
-                    tableMap.put( catalogEntity.name, table );
-=======
-                            catalogSchema.schemaType );
                     if ( RuntimeConfig.FOREIGN_KEY_ENFORCEMENT.getBoolean() ) {
                         table.getConstraintIds()
-                                .addAll( catalog.getForeignKeys( catalogTable.id ).stream()
+                                .addAll( catalog.getForeignKeys( catalogEntity.id ).stream()
                                         .filter( f -> f.enforcementTime == EnforcementTime.ON_COMMIT )
                                         .map( f -> f.referencedKeyTableId )
                                         .collect( Collectors.toList() ) );
                         table.getConstraintIds()
-                                .addAll( catalog.getExportedKeys( catalogTable.id ).stream()
+                                .addAll( catalog.getExportedKeys( catalogEntity.id ).stream()
                                         .filter( f -> f.enforcementTime == EnforcementTime.ON_COMMIT )
                                         .map( f -> f.referencedKeyTableId )
                                         .collect( Collectors.toList() ) );
                     }
 
-                    s.add( catalogTable.name, table );
-                    tableMap.put( catalogTable.name, table );
->>>>>>> 2c7bf928
+                    s.add( catalogEntity.name, table );
+                    tableMap.put( catalogEntity.name, table );
                 } else {
                     throw new RuntimeException( "Unhandled table type: " + catalogEntity.entityType.name() );
                 }
