/*
 * Copyright 2019-2022 The Polypheny Project
 *
 * Licensed under the Apache License, Version 2.0 (the "License");
 * you may not use this file except in compliance with the License.
 * You may obtain a copy of the License at
 *
 * http://www.apache.org/licenses/LICENSE-2.0
 *
 * Unless required by applicable law or agreed to in writing, software
 * distributed under the License is distributed on an "AS IS" BASIS,
 * WITHOUT WARRANTIES OR CONDITIONS OF ANY KIND, either express or implied.
 * See the License for the specific language governing permissions and
 * limitations under the License.
 */

package org.polypheny.db.jdbc;


import static org.junit.Assert.assertEquals;
import static org.junit.Assert.assertFalse;
import static org.junit.Assert.assertTrue;

import com.google.common.collect.ImmutableList;
import java.sql.Connection;
import java.sql.DatabaseMetaData;
import java.sql.DriverManager;
import java.sql.JDBCType;
import java.sql.ResultSet;
import java.sql.ResultSetMetaData;
import java.sql.SQLException;
import java.sql.SQLFeatureNotSupportedException;
import java.sql.Statement;
import java.util.LinkedList;
import java.util.List;
import lombok.extern.slf4j.Slf4j;
import org.junit.AfterClass;
import org.junit.Assert;
import org.junit.BeforeClass;
import org.junit.Test;
import org.polypheny.db.TestHelper;
import org.polypheny.db.TestHelper.JdbcConnection;


@SuppressWarnings({ "SqlDialectInspection", "SqlNoDataSourceInspection" })
@Slf4j
public class JdbcMetaTest {

    private final static String dbHost = "localhost";
    private final static int port = 20590;


    @BeforeClass
    public static void start() throws SQLException {
        // Ensures that Polypheny-DB is running
        //noinspection ResultOfMethodCallIgnored
        TestHelper.getInstance();
        addTestData();
    }


    private static void addTestData() throws SQLException {
        try ( JdbcConnection jdbcConnection = new JdbcConnection( false ) ) {
            Connection connection = jdbcConnection.getConnection();
            try ( Statement statement = connection.createStatement() ) {
                statement.executeUpdate( "CREATE NAMESPACE test" );
                statement.executeUpdate( "CREATE TABLE foo( id INTEGER NOT NULL, name VARCHAR(20) NULL, bar VARCHAR(33) COLLATE CASE SENSITIVE, PRIMARY KEY (id) )" );
                statement.executeUpdate( "CREATE TABLE test.foo2( id INTEGER NOT NULL, name VARCHAR(20) NOT NULL, foobar VARCHAR(33) NULL, PRIMARY KEY (id, name) )" );
                statement.executeUpdate( "ALTER TABLE test.foo2 ADD CONSTRAINT u_foo1 UNIQUE (name, foobar)" );
                statement.executeUpdate( "ALTER TABLE foo ADD CONSTRAINT fk_foo_1 FOREIGN KEY (name, bar) REFERENCES test.foo2(name, foobar) ON UPDATE RESTRICT ON DELETE RESTRICT" );
                statement.executeUpdate( "ALTER TABLE test.foo2 ADD CONSTRAINT fk_foo_2 FOREIGN KEY (id) REFERENCES public.foo(id)" );
                statement.executeUpdate( "ALTER TABLE foo ADD UNIQUE INDEX i_foo ON id ON STORE hsqldb" );
                statement.executeUpdate( "ALTER TABLE test.foo2 ADD INDEX i_foo2 ON (name, foobar) USING \"default\" ON STORE hsqldb" );
<<<<<<< HEAD
                statement.executeUpdate( "CREATE DOCUMENT SCHEMA doc" ); // There should be an alias to use the SQL default term SCHEMA instead of NAMESPACE
=======
               // statement.executeUpdate( "CREATE DOCUMENT SCHEMA doc" ); // todo There should be an alias to use the SQL default term SCHEMA instead of NAMESPACE
>>>>>>> 25f4128c
                connection.commit();
            }
        }
    }


    @AfterClass
    public static void stop() throws SQLException {
        try ( JdbcConnection jdbcConnection = new JdbcConnection( false ) ) {
            Connection connection = jdbcConnection.getConnection();
            try ( Statement statement = connection.createStatement() ) {
                statement.executeUpdate( "ALTER TABLE test.foo2 DROP FOREIGN KEY fk_foo_2 " );
                statement.executeUpdate( "DROP TABLE foo" );
<<<<<<< HEAD
                statement.executeUpdate( "DROP SCHEMA test" ); // There should be an alias to use the SQL default term SCHEMA instead of NAMESPACE
                statement.executeUpdate( "DROP NAMESPACE doc" );
=======
                statement.executeUpdate( "DROP SCHEMA test" ); // todo There should be an alias to use the SQL default term SCHEMA instead of NAMESPACE
                //statement.executeUpdate( "DROP NAMESPACE doc" );
>>>>>>> 25f4128c
                connection.commit();
            }
        }
    }


    public Connection jdbcConnect( String url ) throws SQLException {
        log.debug( "Connecting to database @ {}", url );
        return DriverManager.getConnection( url );
    }


    // --------------- Tests ---------------
    @Test
    public void testNameWhatever() throws SQLException {
        try ( JdbcConnection polyphenyDbConnection = new JdbcConnection( false );
                Connection connection = polyphenyDbConnection.getConnection() ) {
            DatabaseMetaData metadata = connection.getMetaData();
            //test goes here
        }
    }


    @Test
    public void testAllProceduresAreCallable() throws SQLException {
        try ( JdbcConnection polyphenyDbConnection = new JdbcConnection( false );
                Connection connection = polyphenyDbConnection.getConnection() ) {
            DatabaseMetaData metadata = connection.getMetaData();
            assertTrue( "All procedures should  be callable", metadata.allProceduresAreCallable() );
        }
    }


    @Test
    public void testAllTablesAreSelectable() throws SQLException {
        try ( JdbcConnection polyphenyDbConnection = new JdbcConnection( false );
                Connection connection = polyphenyDbConnection.getConnection() ) {
            DatabaseMetaData metadata = connection.getMetaData();
            assertTrue( "All tables should be selectable", metadata.allTablesAreSelectable() );
        }
    }


    @Test
    public void testNullsSortedHigh() throws SQLException {
        try ( JdbcConnection polyphenyDbConnection = new JdbcConnection( false );
                Connection connection = polyphenyDbConnection.getConnection() ) {
            DatabaseMetaData metadata = connection.getMetaData();
            assertTrue( metadata.nullsAreSortedHigh() );
        }
    }


    @Test
    public void testNullsSortedLow() throws SQLException {
        try ( JdbcConnection polyphenyDbConnection = new JdbcConnection( false );
                Connection connection = polyphenyDbConnection.getConnection() ) {
            DatabaseMetaData metadata = connection.getMetaData();
            assertFalse( metadata.nullsAreSortedLow() );
        }
    }


    @Test
    public void testNullsSortedStart() throws SQLException {
        try ( JdbcConnection polyphenyDbConnection = new JdbcConnection( false );
                Connection connection = polyphenyDbConnection.getConnection() ) {
            DatabaseMetaData metadata = connection.getMetaData();
            assertFalse( metadata.nullsAreSortedAtStart() );
        }
    }


    @Test
    public void testNullSortedEnd() throws SQLException {
        try ( JdbcConnection polyphenyDbConnection = new JdbcConnection( false );
                Connection connection = polyphenyDbConnection.getConnection() ) {
            DatabaseMetaData metadata = connection.getMetaData();
            assertFalse( metadata.nullsAreSortedAtEnd() );
        }
    }


    @Test
    public void testIsReadOnly() throws SQLException {
        try ( JdbcConnection polyphenyDbConnection = new JdbcConnection( false );
                Connection connection = polyphenyDbConnection.getConnection() ) {
            DatabaseMetaData metadata = connection.getMetaData();
            assertFalse( metadata.isReadOnly() );
        }
    }


    @Test
    public void testURL() throws SQLException {
        try ( JdbcConnection polyphenyDbConnection = new JdbcConnection( false );
                Connection connection = polyphenyDbConnection.getConnection() ) {
            DatabaseMetaData metadata = connection.getMetaData();
            assertEquals( "jdbc:polypheny://localhost:20590/", metadata.getURL() );
        }
    }


    @Test
    public void testUserName() throws SQLException {
        try ( JdbcConnection polyphenyDbConnection = new JdbcConnection( false );
                Connection connection = polyphenyDbConnection.getConnection() ) {
            DatabaseMetaData metadata = connection.getMetaData();
            assertEquals( "pa", metadata.getUserName() );
        }
    }


    @Test
    public void testDriverName() throws SQLException {
        try ( JdbcConnection polyphenyDbConnection = new JdbcConnection( false );
                Connection connection = polyphenyDbConnection.getConnection() ) {
            DatabaseMetaData metadata = connection.getMetaData();
            assertEquals( "JDBC driver for PolyphenyDB", metadata.getDriverName() );
        }
    }


    @Test
    public void testUsesLocalFiles() throws SQLException {
        try ( JdbcConnection polyphenyDbConnection = new JdbcConnection( false );
                Connection connection = polyphenyDbConnection.getConnection() ) {
            DatabaseMetaData metadata = connection.getMetaData();
            assertFalse( metadata.usesLocalFiles() );
        }
    }


    @Test
    public void testUsesLocalFilePerTable() throws SQLException {
        try ( JdbcConnection polyphenyDbConnection = new JdbcConnection( false );
                Connection connection = polyphenyDbConnection.getConnection() ) {
            DatabaseMetaData metadata = connection.getMetaData();
            assertFalse( metadata.usesLocalFilePerTable() );
        }
    }


    @Test
    public void testMixedCaseIdentifiers() throws SQLException {
        try ( JdbcConnection polyphenyDbConnection = new JdbcConnection( false );
                Connection connection = polyphenyDbConnection.getConnection() ) {
            DatabaseMetaData metadata = connection.getMetaData();
            assertTrue( metadata.supportsMixedCaseIdentifiers() );
        }
    }


    @Test
    public void testStoresUpperCaseIdentifiers() throws SQLException {
        try ( JdbcConnection polyphenyDbConnection = new JdbcConnection( false );
                Connection connection = polyphenyDbConnection.getConnection() ) {
            DatabaseMetaData metadata = connection.getMetaData();
            assertFalse( metadata.storesUpperCaseIdentifiers() );
        }
    }


    @Test
    public void testStoresLowerCaseIdentifiers() throws SQLException {
        try ( JdbcConnection polyphenyDbConnection = new JdbcConnection( false );
                Connection connection = polyphenyDbConnection.getConnection() ) {
            DatabaseMetaData metadata = connection.getMetaData();
            assertFalse( metadata.storesLowerCaseIdentifiers() );
        }
    }


    @Test
    public void testStoresMixedCaseIdentifiers() throws SQLException {
        try ( JdbcConnection polyphenyDbConnection = new JdbcConnection( false );
                Connection connection = polyphenyDbConnection.getConnection() ) {
            DatabaseMetaData metadata = connection.getMetaData();
            assertTrue( metadata.storesMixedCaseIdentifiers() );
        }
    }


    @Test
    public void testStoresUpperCaseQuotedIdentifiers() throws SQLException {
        try ( JdbcConnection polyphenyDbConnection = new JdbcConnection( false );
                Connection connection = polyphenyDbConnection.getConnection() ) {
            DatabaseMetaData metadata = connection.getMetaData();
            assertFalse( metadata.storesUpperCaseQuotedIdentifiers() );
        }
    }


    @Test
    public void testStoresLowerCaseQuotedIdentifiers() throws SQLException {
        try ( JdbcConnection polyphenyDbConnection = new JdbcConnection( false );
                Connection connection = polyphenyDbConnection.getConnection() ) {
            DatabaseMetaData metadata = connection.getMetaData();
            assertFalse( metadata.storesLowerCaseQuotedIdentifiers() );
        }
    }


    @Test
    public void testStoresMixedCaseQuotedIdentifiers() throws SQLException {
        try ( JdbcConnection polyphenyDbConnection = new JdbcConnection( false );
                Connection connection = polyphenyDbConnection.getConnection() ) {
            DatabaseMetaData metadata = connection.getMetaData();
            assertTrue( metadata.storesMixedCaseQuotedIdentifiers() );
        }
    }


    @Test
    public void testSupportsMixedCaseQuotedIdentifiers() throws SQLException {
        try ( JdbcConnection polyphenyDbConnection = new JdbcConnection( false );
                Connection connection = polyphenyDbConnection.getConnection() ) {
            DatabaseMetaData metadata = connection.getMetaData();
            assertTrue( metadata.supportsMixedCaseQuotedIdentifiers() );
        }
    }


    @Test
    public void testIdentifierQuoteString() throws SQLException {
        try ( JdbcConnection polyphenyDbConnection = new JdbcConnection( false );
                Connection connection = polyphenyDbConnection.getConnection() ) {
            DatabaseMetaData metadata = connection.getMetaData();
            String expected = "\"";
            assertEquals( expected, metadata.getIdentifierQuoteString() );
        }
    }


    @Test
    public void testSQLNumericFuncs() throws SQLException {
        try ( JdbcConnection polyphenyDbConnection = new JdbcConnection( false );
                Connection connection = polyphenyDbConnection.getConnection() ) {
            DatabaseMetaData metadata = connection.getMetaData();
            String expected = "ABS,ACOS,ASIN,ATAN,ATAN2,CEILING,COS,COT,DEGREES,EXP,FLOOR,LOG,LOG10,MOD,PI,POWER,RADIANS,RAND,ROUND,SIGN,SIN,SQRT,TAN,TRUNCATE";
            assertEquals( expected, metadata.getNumericFunctions() );
        }
    }


    @Test
    public void testSQLStringFuncs() throws SQLException {
        try ( JdbcConnection polyphenyDbConnection = new JdbcConnection( false );
                Connection connection = polyphenyDbConnection.getConnection() ) {
            DatabaseMetaData metadata = connection.getMetaData();
            String expected = "CONCAT,INSERT,LCASE,LENGTH,LOCATE,LTRIM,REPLACE,RTRIM,SUBSTRING,UCASE";

            assertEquals( expected, metadata.getStringFunctions() );
        }
    }


    @Test
    public void testSQLSystemFuncs() throws SQLException {
        try ( JdbcConnection polyphenyDbConnection = new JdbcConnection( false );
                Connection connection = polyphenyDbConnection.getConnection() ) {
            DatabaseMetaData metadata = connection.getMetaData();
            String expected = "CONVERT,DATABASE,IFNULL,USER";
            assertEquals( expected, metadata.getSystemFunctions() );
        }
    }


    @Test
    public void testSQLTimeDateFuncs() throws SQLException {
        try ( JdbcConnection polyphenyDbConnection = new JdbcConnection( false );
                Connection connection = polyphenyDbConnection.getConnection() ) {
            DatabaseMetaData metadata = connection.getMetaData();
            String expected = "CURDATE,CURTIME,DAYOFMONTH,DAYOFWEEK,DAYOFYEAR,HOUR,MINUTE,MONTH,NOW,QUARTER,SECOND,TIMESTAMPADD,TIMESTAMPDIFF,WEEK,YEAR";
            assertEquals( expected, metadata.getTimeDateFunctions() );
        }
    }


    @Test
    public void testSearchStringEscape() throws SQLException {
        try ( JdbcConnection polyphenyDbConnection = new JdbcConnection( false );
                Connection connection = polyphenyDbConnection.getConnection() ) {
            DatabaseMetaData metadata = connection.getMetaData();
            String expected = "\\";
            assertEquals( expected, metadata.getSearchStringEscape() );
        }
    }


    @Test
    public void testExtraNameCharacters() throws SQLException {
        try ( JdbcConnection polyphenyDbConnection = new JdbcConnection( false );
                Connection connection = polyphenyDbConnection.getConnection() ) {
            DatabaseMetaData metadata = connection.getMetaData();
            String expected = "";
            assertEquals( expected, metadata.getExtraNameCharacters() );
        }
    }


    @Test
    public void testSupportsAlterTableWithAddColumn() throws SQLException {
        try ( JdbcConnection polyphenyDbConnection = new JdbcConnection( false );
                Connection connection = polyphenyDbConnection.getConnection() ) {
            DatabaseMetaData metadata = connection.getMetaData();
            assertFalse( metadata.supportsAlterTableWithAddColumn() );
        }
    }


    @Test
    public void testSupportsAlterTableWithDropColumn() throws SQLException {
        try ( JdbcConnection polyphenyDbConnection = new JdbcConnection( false );
                Connection connection = polyphenyDbConnection.getConnection() ) {
            DatabaseMetaData metadata = connection.getMetaData();
            assertFalse( metadata.supportsAlterTableWithDropColumn() );
        }
    }


    @Test
    public void testSupportsColumnAliasing() throws SQLException {
        try ( JdbcConnection polyphenyDbConnection = new JdbcConnection( false );
                Connection connection = polyphenyDbConnection.getConnection() ) {
            DatabaseMetaData metadata = connection.getMetaData();
            assertTrue( metadata.supportsColumnAliasing() );
        }
    }


    @Test
    public void testNullPlusNullIsNullColumn() throws SQLException {
        try ( JdbcConnection polyphenyDbConnection = new JdbcConnection( false );
                Connection connection = polyphenyDbConnection.getConnection() ) {
            DatabaseMetaData metadata = connection.getMetaData();
            assertTrue( metadata.nullPlusNonNullIsNull() );
        }
    }


    @Test
    public void testSupportsConvert() throws SQLException {
        try ( JdbcConnection polyphenyDbConnection = new JdbcConnection( false );
                Connection connection = polyphenyDbConnection.getConnection() ) {
            DatabaseMetaData metadata = connection.getMetaData();
            assertFalse( metadata.supportsConvert() );
        }
    }


    @Test
    public void testValidConversionNotSupported() throws SQLException {
        try ( JdbcConnection polyphenyDbConnection = new JdbcConnection( false );
                Connection connection = polyphenyDbConnection.getConnection() ) {
            DatabaseMetaData metadata = connection.getMetaData();
            assertFalse( metadata.supportsConvert( JDBCType.INTEGER.getVendorTypeNumber(), JDBCType.INTEGER.getVendorTypeNumber() ) );
        }
    }


    @Test
    public void testSupportsTableCorrelation() throws SQLException {
        try ( JdbcConnection polyphenyDbConnection = new JdbcConnection( false );
                Connection connection = polyphenyDbConnection.getConnection() ) {
            DatabaseMetaData metadata = connection.getMetaData();
            assertTrue( metadata.supportsTableCorrelationNames() );
        }
    }


    @Test
    public void testSupportsDifferentTableCorrelation() throws SQLException {
        try ( JdbcConnection polyphenyDbConnection = new JdbcConnection( false );
                Connection connection = polyphenyDbConnection.getConnection() ) {
            DatabaseMetaData metadata = connection.getMetaData();
            assertTrue( metadata.supportsDifferentTableCorrelationNames() );
        }
    }


    @Test
    public void testSupportsExpsInOrderBy() throws SQLException {
        try ( JdbcConnection polyphenyDbConnection = new JdbcConnection( false );
                Connection connection = polyphenyDbConnection.getConnection() ) {
            DatabaseMetaData metadata = connection.getMetaData();
            assertTrue( metadata.supportsExpressionsInOrderBy() );
        }
    }


    @Test
    public void testSupportsOrderedByUnrelated() throws SQLException {
        try ( JdbcConnection polyphenyDbConnection = new JdbcConnection( false );
                Connection connection = polyphenyDbConnection.getConnection() ) {
            DatabaseMetaData metadata = connection.getMetaData();
            assertTrue( metadata.supportsOrderByUnrelated() );
        }
    }


    @Test
    public void testSupportsGroupBy() throws SQLException {
        try ( JdbcConnection polyphenyDbConnection = new JdbcConnection( false );
                Connection connection = polyphenyDbConnection.getConnection() ) {
            DatabaseMetaData metadata = connection.getMetaData();
            assertTrue( metadata.supportsGroupBy() );
        }
    }


    @Test
    public void testSupportsGroupByUnrelated() throws SQLException {
        try ( JdbcConnection polyphenyDbConnection = new JdbcConnection( false );
                Connection connection = polyphenyDbConnection.getConnection() ) {
            DatabaseMetaData metadata = connection.getMetaData();
            assertTrue( metadata.supportsGroupByUnrelated() );
        }
    }


    @Test
    public void testSupportsGroupByBeyondSelect() throws SQLException {
        try ( JdbcConnection polyphenyDbConnection = new JdbcConnection( false );
                Connection connection = polyphenyDbConnection.getConnection() ) {
            DatabaseMetaData metadata = connection.getMetaData();
            assertTrue( metadata.supportsGroupByBeyondSelect() );
        }
    }


    @Test
    public void testSupportsLikeEscapeClause() throws SQLException {
        try ( JdbcConnection polyphenyDbConnection = new JdbcConnection( false );
                Connection connection = polyphenyDbConnection.getConnection() ) {
            DatabaseMetaData metadata = connection.getMetaData();
            assertTrue( metadata.supportsLikeEscapeClause() );
        }
    }


    @Test
    public void testSupportsMultipleResults() throws SQLException {
        try ( JdbcConnection polyphenyDbConnection = new JdbcConnection( false );
                Connection connection = polyphenyDbConnection.getConnection() ) {
            DatabaseMetaData metadata = connection.getMetaData();
            assertFalse( metadata.supportsMultipleResultSets() );
        }
    }


    @Test
    public void testSupportsMultipleTransactions() throws SQLException {
        try ( JdbcConnection polyphenyDbConnection = new JdbcConnection( false );
                Connection connection = polyphenyDbConnection.getConnection() ) {
            DatabaseMetaData metadata = connection.getMetaData();
            assertFalse( metadata.supportsMultipleTransactions() );
        }
    }


    @Test
    public void testSupportsNonNullableCollumns() throws SQLException {
        try ( JdbcConnection polyphenyDbConnection = new JdbcConnection( false );
                Connection connection = polyphenyDbConnection.getConnection() ) {
            DatabaseMetaData metadata = connection.getMetaData();
            assertTrue( metadata.supportsNonNullableColumns() );
        }
    }


    @Test
    public void testSupportsMinimumSQLGrammar() throws SQLException {
        try ( JdbcConnection polyphenyDbConnection = new JdbcConnection( false );
                Connection connection = polyphenyDbConnection.getConnection() ) {
            DatabaseMetaData metadata = connection.getMetaData();
            assertTrue( metadata.supportsMinimumSQLGrammar() );
        }
    }


    @Test
    public void testSupportsCoreSQLGrammar() throws SQLException {
        try ( JdbcConnection polyphenyDbConnection = new JdbcConnection( false );
                Connection connection = polyphenyDbConnection.getConnection() ) {
            DatabaseMetaData metadata = connection.getMetaData();
            assertTrue( metadata.supportsCoreSQLGrammar() );
        }
    }


    @Test
    public void testSupportsExtendedSQLGrammar() throws SQLException {
        try ( JdbcConnection polyphenyDbConnection = new JdbcConnection( false );
                Connection connection = polyphenyDbConnection.getConnection() ) {
            DatabaseMetaData metadata = connection.getMetaData();
            assertTrue( metadata.supportsExtendedSQLGrammar() );
        }
    }


    @Test
    public void testANSI92EntryLevelSQL() throws SQLException {
        try ( JdbcConnection polyphenyDbConnection = new JdbcConnection( false );
                Connection connection = polyphenyDbConnection.getConnection() ) {
            DatabaseMetaData metadata = connection.getMetaData();
            assertTrue( metadata.supportsANSI92EntryLevelSQL() );
        }
    }


    @Test
    public void testANSI92IntermediateSQL() throws SQLException {
        try ( JdbcConnection polyphenyDbConnection = new JdbcConnection( false );
                Connection connection = polyphenyDbConnection.getConnection() ) {
            DatabaseMetaData metadata = connection.getMetaData();
            assertTrue( metadata.supportsANSI92IntermediateSQL() );
        }
    }


    @Test
    public void testANSI92FullSQL() throws SQLException {
        try ( JdbcConnection polyphenyDbConnection = new JdbcConnection( false );
                Connection connection = polyphenyDbConnection.getConnection() ) {
            DatabaseMetaData metadata = connection.getMetaData();
            assertTrue( metadata.supportsANSI92FullSQL() );
        }
    }


    @Test
    public void testSupportsIntegrityEnhancementFacility() throws SQLException {
        try ( JdbcConnection polyphenyDbConnection = new JdbcConnection( false );
                Connection connection = polyphenyDbConnection.getConnection() ) {
            DatabaseMetaData metadata = connection.getMetaData();
            assertFalse( metadata.supportsIntegrityEnhancementFacility() );
        }
    }


    @Test
    public void testsupportsOuterJoins() throws SQLException {
        try ( JdbcConnection polyphenyDbConnection = new JdbcConnection( false );
                Connection connection = polyphenyDbConnection.getConnection() ) {
            DatabaseMetaData metadata = connection.getMetaData();
            assertTrue( metadata.supportsOuterJoins() );
        }
    }


    @Test
    public void testSupportsFullOuterJoins() throws SQLException {
        try ( JdbcConnection polyphenyDbConnection = new JdbcConnection( false );
                Connection connection = polyphenyDbConnection.getConnection() ) {
            DatabaseMetaData metadata = connection.getMetaData();
            assertTrue( metadata.supportsFullOuterJoins() );
        }
    }


    @Test
    public void testSupportsLimitedOuterJoins() throws SQLException {
        try ( JdbcConnection polyphenyDbConnection = new JdbcConnection( false );
                Connection connection = polyphenyDbConnection.getConnection() ) {
            DatabaseMetaData metadata = connection.getMetaData();
            assertTrue( metadata.supportsLimitedOuterJoins() );
        }
    }


    @Test
    public void testGetSchemaTerm() throws SQLException {
        try ( JdbcConnection polyphenyDbConnection = new JdbcConnection( false );
                Connection connection = polyphenyDbConnection.getConnection() ) {
            DatabaseMetaData metadata = connection.getMetaData();
            assertEquals( "namespace", metadata.getSchemaTerm() );
        }
    }


    @Test
    public void testGetProcedureTerm() throws SQLException {
        try ( JdbcConnection polyphenyDbConnection = new JdbcConnection( false );
                Connection connection = polyphenyDbConnection.getConnection() ) {
            DatabaseMetaData metadata = connection.getMetaData();
            assertEquals( "procedure", metadata.getProcedureTerm() );
        }
    }


    @Test
    public void testGetDatabaseTerm() throws SQLException {
        try ( JdbcConnection polyphenyDbConnection = new JdbcConnection( false );
                Connection connection = polyphenyDbConnection.getConnection() ) {
            DatabaseMetaData metadata = connection.getMetaData();
            assertEquals( "database", metadata.getCatalogTerm() );
        }
    }


    @Test
    public void testIsCatalogAtStart() throws SQLException {
        try ( JdbcConnection polyphenyDbConnection = new JdbcConnection( false );
                Connection connection = polyphenyDbConnection.getConnection() ) {
            DatabaseMetaData metadata = connection.getMetaData();
            assertTrue( metadata.isCatalogAtStart() );
        }
    }


    @Test
    public void testGetCatalogSeparator() throws SQLException {
        try ( JdbcConnection polyphenyDbConnection = new JdbcConnection( false );
                Connection connection = polyphenyDbConnection.getConnection() ) {
            DatabaseMetaData metadata = connection.getMetaData();
            assertEquals( ".", metadata.getCatalogSeparator() );
        }
    }


    @Test
    public void testSupportsSchemasInDataManipulation() throws SQLException {
        try ( JdbcConnection polyphenyDbConnection = new JdbcConnection( false );
                Connection connection = polyphenyDbConnection.getConnection() ) {
            DatabaseMetaData metadata = connection.getMetaData();
            assertTrue( metadata.supportsSchemasInDataManipulation() );
        }
    }


    @Test
    public void testSupportsSchemasInProcedureCalls() throws SQLException {
        try ( JdbcConnection polyphenyDbConnection = new JdbcConnection( false );
                Connection connection = polyphenyDbConnection.getConnection() ) {
            DatabaseMetaData metadata = connection.getMetaData();
            assertTrue( metadata.supportsSchemasInProcedureCalls() );
        }
    }


    @Test
    public void testSupportsSchemasInTableDefinitions() throws SQLException {
        try ( JdbcConnection polyphenyDbConnection = new JdbcConnection( false );
                Connection connection = polyphenyDbConnection.getConnection() ) {
            DatabaseMetaData metadata = connection.getMetaData();
            assertTrue( metadata.supportsSchemasInTableDefinitions() );
        }
    }


    @Test
    public void testSupportsSchemasInIndexDefinition() throws SQLException {
        try ( JdbcConnection polyphenyDbConnection = new JdbcConnection( false );
                Connection connection = polyphenyDbConnection.getConnection() ) {
            DatabaseMetaData metadata = connection.getMetaData();
            assertTrue( metadata.supportsSchemasInIndexDefinitions() );
        }
    }


    @Test
    public void testSupportsSchemasInPrivilegeDefinitions() throws SQLException {
        try ( JdbcConnection polyphenyDbConnection = new JdbcConnection( false );
                Connection connection = polyphenyDbConnection.getConnection() ) {
            DatabaseMetaData metadata = connection.getMetaData();
            assertTrue( metadata.supportsSchemasInPrivilegeDefinitions() );
        }
    }


    @Test
    public void testSupportsCatalogsInDataManipulation() throws SQLException {
        try ( JdbcConnection polyphenyDbConnection = new JdbcConnection( false );
                Connection connection = polyphenyDbConnection.getConnection() ) {
            DatabaseMetaData metadata = connection.getMetaData();
            assertTrue( metadata.supportsCatalogsInDataManipulation() );
        }
    }


    @Test
    public void testSupportsCatalogsInProcedureCalls() throws SQLException {
        try ( JdbcConnection polyphenyDbConnection = new JdbcConnection( false );
                Connection connection = polyphenyDbConnection.getConnection() ) {
            DatabaseMetaData metadata = connection.getMetaData();
            assertTrue( metadata.supportsCatalogsInProcedureCalls() );
        }
    }


    @Test
    public void testSupportsCatalogsInTableDefinitions() throws SQLException {
        try ( JdbcConnection polyphenyDbConnection = new JdbcConnection( false );
                Connection connection = polyphenyDbConnection.getConnection() ) {
            DatabaseMetaData metadata = connection.getMetaData();
            assertTrue( metadata.supportsCatalogsInTableDefinitions() );
        }
    }


    @Test
    public void testSupportsCatalogsInIndexDefinition() throws SQLException {
        try ( JdbcConnection polyphenyDbConnection = new JdbcConnection( false );
                Connection connection = polyphenyDbConnection.getConnection() ) {
            DatabaseMetaData metadata = connection.getMetaData();
            assertTrue( metadata.supportsCatalogsInIndexDefinitions() );
        }
    }


    @Test
    public void testSupportsCatalogsInPrivilegeDefinitions() throws SQLException {
        try ( JdbcConnection polyphenyDbConnection = new JdbcConnection( false );
                Connection connection = polyphenyDbConnection.getConnection() ) {
            DatabaseMetaData metadata = connection.getMetaData();
            assertTrue( metadata.supportsCatalogsInPrivilegeDefinitions() );
        }
    }


    @Test
    public void testSupportsPositionedDeletes() throws SQLException {
        try ( JdbcConnection polyphenyDbConnection = new JdbcConnection( false );
                Connection connection = polyphenyDbConnection.getConnection() ) {
            DatabaseMetaData metadata = connection.getMetaData();
            assertFalse( metadata.supportsPositionedDelete() );
        }
    }


    @Test
    public void testSupportsPositionedUpdate() throws SQLException {
        try ( JdbcConnection polyphenyDbConnection = new JdbcConnection( false );
                Connection connection = polyphenyDbConnection.getConnection() ) {
            DatabaseMetaData metadata = connection.getMetaData();
            assertFalse( metadata.supportsPositionedUpdate() );
        }
    }


    @Test
    public void testSelectForUpdate() throws SQLException {
        try ( JdbcConnection polyphenyDbConnection = new JdbcConnection( false );
                Connection connection = polyphenyDbConnection.getConnection() ) {
            DatabaseMetaData metadata = connection.getMetaData();
            assertFalse( metadata.supportsSelectForUpdate() );
        }
    }


    @Test
    public void testSupportsStoredProcedures() throws SQLException {
        try ( JdbcConnection polyphenyDbConnection = new JdbcConnection( false );
                Connection connection = polyphenyDbConnection.getConnection() ) {
            DatabaseMetaData metadata = connection.getMetaData();
            assertFalse( metadata.supportsStoredProcedures() );
        }
    }


    @Test
    public void testSupportsSubqueriesInComparison() throws SQLException {
        try ( JdbcConnection polyphenyDbConnection = new JdbcConnection( false );
                Connection connection = polyphenyDbConnection.getConnection() ) {
            DatabaseMetaData metadata = connection.getMetaData();
            assertTrue( metadata.supportsSubqueriesInComparisons() );
        }
    }


    @Test
    public void testSupportsSubqueriesInExists() throws SQLException {
        try ( JdbcConnection polyphenyDbConnection = new JdbcConnection( false );
                Connection connection = polyphenyDbConnection.getConnection() ) {
            DatabaseMetaData metadata = connection.getMetaData();
            assertTrue( metadata.supportsSubqueriesInExists() );
        }
    }


    @Test
    public void testSupportsSubqueriesInIns() throws SQLException {
        try ( JdbcConnection polyphenyDbConnection = new JdbcConnection( false );
                Connection connection = polyphenyDbConnection.getConnection() ) {
            DatabaseMetaData metadata = connection.getMetaData();
            assertTrue( metadata.supportsSubqueriesInIns() );
        }
    }


    @Test
    public void testSupportsSubqueriesInQuantifieds() throws SQLException {
        try ( JdbcConnection polyphenyDbConnection = new JdbcConnection( false );
                Connection connection = polyphenyDbConnection.getConnection() ) {
            DatabaseMetaData metadata = connection.getMetaData();
            assertFalse( metadata.supportsSubqueriesInQuantifieds() );
        }
    }


    @Test
    public void testSupportsCorrelatedSubqueries() throws SQLException {
        try ( JdbcConnection polyphenyDbConnection = new JdbcConnection( false );
                Connection connection = polyphenyDbConnection.getConnection() ) {
            DatabaseMetaData metadata = connection.getMetaData();
            assertTrue( metadata.supportsCorrelatedSubqueries() );
        }
    }


    @Test
    public void testSupportsUnion() throws SQLException {
        try ( JdbcConnection polyphenyDbConnection = new JdbcConnection( false );
                Connection connection = polyphenyDbConnection.getConnection() ) {
            DatabaseMetaData metadata = connection.getMetaData();
            assertTrue( metadata.supportsUnion() );
        }
    }


    @Test
    public void testSupportsUnionAll() throws SQLException {
        try ( JdbcConnection polyphenyDbConnection = new JdbcConnection( false );
                Connection connection = polyphenyDbConnection.getConnection() ) {
            DatabaseMetaData metadata = connection.getMetaData();
            assertTrue( metadata.supportsUnionAll() );
        }
    }


    @Test
    public void testSupportsOpenCursorAcrossCommit() throws SQLException {
        try ( JdbcConnection polyphenyDbConnection = new JdbcConnection( false );
                Connection connection = polyphenyDbConnection.getConnection() ) {
            DatabaseMetaData metadata = connection.getMetaData();
            assertFalse( metadata.supportsOpenCursorsAcrossCommit() );
        }
    }


    @Test
    public void testSupportsOpenCursorAcrossRollback() throws SQLException {
        try ( JdbcConnection polyphenyDbConnection = new JdbcConnection( false );
                Connection connection = polyphenyDbConnection.getConnection() ) {
            DatabaseMetaData metadata = connection.getMetaData();
            assertFalse( metadata.supportsOpenCursorsAcrossRollback() );
        }
    }


    @Test
    public void testSupportsOpenStatementAcrossCommit() throws SQLException {
        try ( JdbcConnection polyphenyDbConnection = new JdbcConnection( false );
                Connection connection = polyphenyDbConnection.getConnection() ) {
            DatabaseMetaData metadata = connection.getMetaData();
            assertFalse( metadata.supportsOpenStatementsAcrossCommit() );
        }
    }


    @Test
    public void testSupportsOpenStatementAcrossRollback() throws SQLException {
        try ( JdbcConnection polyphenyDbConnection = new JdbcConnection( false );
                Connection connection = polyphenyDbConnection.getConnection() ) {
            DatabaseMetaData metadata = connection.getMetaData();
            assertFalse( metadata.supportsOpenStatementsAcrossRollback() );
        }
    }


    @Test
    public void testGetMaxBinaryLiteralLength() throws SQLException {
        try ( JdbcConnection polyphenyDbConnection = new JdbcConnection( false );
                Connection connection = polyphenyDbConnection.getConnection() ) {
            DatabaseMetaData metadata = connection.getMetaData();
            assertEquals( 0, metadata.getMaxBinaryLiteralLength() );
        }
    }


    @Test
    public void testGetMaxCharLiteralLength() throws SQLException {
        try ( JdbcConnection polyphenyDbConnection = new JdbcConnection( false );
                Connection connection = polyphenyDbConnection.getConnection() ) {
            DatabaseMetaData metadata = connection.getMetaData();
            assertEquals( 0, metadata.getMaxCharLiteralLength() );
        }
    }


    @Test
    public void testGetMaxColumnNameLength() throws SQLException {
        try ( JdbcConnection polyphenyDbConnection = new JdbcConnection( false );
                Connection connection = polyphenyDbConnection.getConnection() ) {
            DatabaseMetaData metadata = connection.getMetaData();
            assertEquals( 0, metadata.getMaxColumnNameLength() );
        }
    }


    @Test
    public void testGetMaxColumnsInGroupBy() throws SQLException {
        try ( JdbcConnection polyphenyDbConnection = new JdbcConnection( false );
                Connection connection = polyphenyDbConnection.getConnection() ) {
            DatabaseMetaData metadata = connection.getMetaData();
            assertEquals( 0, metadata.getMaxColumnsInGroupBy() );
        }
    }


    @Test
    public void testGetMaxColumnsInIndex() throws SQLException {
        try ( JdbcConnection polyphenyDbConnection = new JdbcConnection( false );
                Connection connection = polyphenyDbConnection.getConnection() ) {
            DatabaseMetaData metadata = connection.getMetaData();
            assertEquals( 0, metadata.getMaxColumnsInIndex() );
        }
    }


    @Test
    public void testGetMaxColumnsInOrderBy() throws SQLException {
        try ( JdbcConnection polyphenyDbConnection = new JdbcConnection( false );
                Connection connection = polyphenyDbConnection.getConnection() ) {
            DatabaseMetaData metadata = connection.getMetaData();
            assertEquals( 0, metadata.getMaxColumnsInOrderBy() );
        }
    }


    @Test
    public void testGetMaxColumnsInSelect() throws SQLException {
        try ( JdbcConnection polyphenyDbConnection = new JdbcConnection( false );
                Connection connection = polyphenyDbConnection.getConnection() ) {
            DatabaseMetaData metadata = connection.getMetaData();
            assertEquals( 0, metadata.getMaxColumnsInSelect() );
        }
    }


    @Test
    public void testGetMaxColumnsInTable() throws SQLException {
        try ( JdbcConnection polyphenyDbConnection = new JdbcConnection( false );
                Connection connection = polyphenyDbConnection.getConnection() ) {
            DatabaseMetaData metadata = connection.getMetaData();
            assertEquals( 0, metadata.getMaxColumnsInTable() );
        }
    }


    @Test
    public void testGetMaxConnections() throws SQLException {
        try ( JdbcConnection polyphenyDbConnection = new JdbcConnection( false );
                Connection connection = polyphenyDbConnection.getConnection() ) {
            DatabaseMetaData metadata = connection.getMetaData();
            assertEquals( 0, metadata.getMaxConnections() );
        }
    }


    @Test
    public void testGetMaxCursorNameLength() throws SQLException {
        try ( JdbcConnection polyphenyDbConnection = new JdbcConnection( false );
                Connection connection = polyphenyDbConnection.getConnection() ) {
            DatabaseMetaData metadata = connection.getMetaData();
            assertEquals( 0, metadata.getMaxCursorNameLength() );
        }
    }


    @Test
    public void testGetMaxIndexLength() throws SQLException {
        try ( JdbcConnection polyphenyDbConnection = new JdbcConnection( false );
                Connection connection = polyphenyDbConnection.getConnection() ) {
            DatabaseMetaData metadata = connection.getMetaData();
            assertEquals( 0, metadata.getMaxIndexLength() );
        }
    }


    @Test
    public void testGetMaxSchemaNameLength() throws SQLException {
        try ( JdbcConnection polyphenyDbConnection = new JdbcConnection( false );
                Connection connection = polyphenyDbConnection.getConnection() ) {
            DatabaseMetaData metadata = connection.getMetaData();
            assertEquals( 0, metadata.getMaxSchemaNameLength() );
        }
    }


    @Test
    public void testGetMaxProcedureNameLength() throws SQLException {
        try ( JdbcConnection polyphenyDbConnection = new JdbcConnection( false );
                Connection connection = polyphenyDbConnection.getConnection() ) {
            DatabaseMetaData metadata = connection.getMetaData();
            assertEquals( 0, metadata.getMaxProcedureNameLength() );
        }
    }


    @Test
    public void testGetMaxCatalogNameLength() throws SQLException {
        try ( JdbcConnection polyphenyDbConnection = new JdbcConnection( false );
                Connection connection = polyphenyDbConnection.getConnection() ) {
            DatabaseMetaData metadata = connection.getMetaData();
            assertEquals( 0, metadata.getMaxCatalogNameLength() );
        }
    }


    @Test
    public void testGetMaxRowSize() throws SQLException {
        try ( JdbcConnection polyphenyDbConnection = new JdbcConnection( false );
                Connection connection = polyphenyDbConnection.getConnection() ) {
            DatabaseMetaData metadata = connection.getMetaData();
            assertEquals( 0, metadata.getMaxRowSize() );
        }
    }


    @Test
    public void testDoesMaxRowSizeIncludeBlobs() throws SQLException {
        try ( JdbcConnection polyphenyDbConnection = new JdbcConnection( false );
                Connection connection = polyphenyDbConnection.getConnection() ) {
            DatabaseMetaData metadata = connection.getMetaData();
            assertFalse( metadata.doesMaxRowSizeIncludeBlobs() );
        }
    }


    @Test
    public void testGetMaxStatementLength() throws SQLException {
        try ( JdbcConnection polyphenyDbConnection = new JdbcConnection( false );
                Connection connection = polyphenyDbConnection.getConnection() ) {
            DatabaseMetaData metadata = connection.getMetaData();
            assertEquals( 0, metadata.getMaxStatementLength() );
        }
    }


    @Test
    public void testGetMaxStatements() throws SQLException {
        try ( JdbcConnection polyphenyDbConnection = new JdbcConnection( false );
                Connection connection = polyphenyDbConnection.getConnection() ) {
            DatabaseMetaData metadata = connection.getMetaData();
            assertEquals( 0, metadata.getMaxStatements() );
        }
    }


    @Test
    public void testGetMaxTableNameLength() throws SQLException {
        try ( JdbcConnection polyphenyDbConnection = new JdbcConnection( false );
                Connection connection = polyphenyDbConnection.getConnection() ) {
            DatabaseMetaData metadata = connection.getMetaData();
            assertEquals( 0, metadata.getMaxTableNameLength() );
        }
    }


    @Test
    public void testGetMaxTablesInSelect() throws SQLException {
        try ( JdbcConnection polyphenyDbConnection = new JdbcConnection( false );
                Connection connection = polyphenyDbConnection.getConnection() ) {
            DatabaseMetaData metadata = connection.getMetaData();
            assertEquals( 0, metadata.getMaxTablesInSelect() );
        }
    }
<<<<<<< HEAD


    @Test
    public void testGetMaxUserNameLength() throws SQLException {
        try ( JdbcConnection polyphenyDbConnection = new JdbcConnection( false );
                Connection connection = polyphenyDbConnection.getConnection() ) {
            DatabaseMetaData metadata = connection.getMetaData();
            assertEquals( 0, metadata.getMaxUserNameLength() );
        }
    }


    @Test
    public void testGetDefaultTransactionIsolation() throws SQLException {
        try ( JdbcConnection polyphenyDbConnection = new JdbcConnection( false );
                Connection connection = polyphenyDbConnection.getConnection() ) {
            DatabaseMetaData metadata = connection.getMetaData();
            assertEquals( Connection.TRANSACTION_READ_COMMITTED, metadata.getDefaultTransactionIsolation() );
=======


    @Test
    public void testGetMaxUserNameLength() throws SQLException {
        try ( JdbcConnection polyphenyDbConnection = new JdbcConnection( false );
                Connection connection = polyphenyDbConnection.getConnection() ) {
            DatabaseMetaData metadata = connection.getMetaData();
            assertEquals( 0, metadata.getMaxUserNameLength() );
>>>>>>> 25f4128c
        }
    }


    @Test
<<<<<<< HEAD
    public void testSupportsTransactions() throws SQLException {
        try ( JdbcConnection polyphenyDbConnection = new JdbcConnection( false );
                Connection connection = polyphenyDbConnection.getConnection() ) {
            DatabaseMetaData metadata = connection.getMetaData();
            assertTrue( metadata.supportsTransactions() );
=======
    public void testGetDefaultTransactionIsolation() throws SQLException {
        try ( JdbcConnection polyphenyDbConnection = new JdbcConnection( false );
                Connection connection = polyphenyDbConnection.getConnection() ) {
            DatabaseMetaData metadata = connection.getMetaData();
            assertEquals( Connection.TRANSACTION_READ_COMMITTED, metadata.getDefaultTransactionIsolation() );
>>>>>>> 25f4128c
        }
    }


    @Test
<<<<<<< HEAD
    public void testSupportsTransactionNone() throws SQLException {
        try ( JdbcConnection polyphenyDbConnection = new JdbcConnection( false );
                Connection connection = polyphenyDbConnection.getConnection() ) {
            DatabaseMetaData metadata = connection.getMetaData();
            assertFalse( metadata.supportsTransactionIsolationLevel( Connection.TRANSACTION_NONE ) );
=======
    public void testSupportsTransactions() throws SQLException {
        try ( JdbcConnection polyphenyDbConnection = new JdbcConnection( false );
                Connection connection = polyphenyDbConnection.getConnection() ) {
            DatabaseMetaData metadata = connection.getMetaData();
            assertTrue( metadata.supportsTransactions() );
>>>>>>> 25f4128c
        }
    }


    @Test
<<<<<<< HEAD
=======
    public void testSupportsTransactionNone() throws SQLException {
        try ( JdbcConnection polyphenyDbConnection = new JdbcConnection( false );
                Connection connection = polyphenyDbConnection.getConnection() ) {
            DatabaseMetaData metadata = connection.getMetaData();
            assertFalse( metadata.supportsTransactionIsolationLevel( Connection.TRANSACTION_NONE ) );
        }
    }


    @Test
>>>>>>> 25f4128c
    public void testSupportsTransactionReadCommitted() throws SQLException {
        try ( JdbcConnection polyphenyDbConnection = new JdbcConnection( false );
                Connection connection = polyphenyDbConnection.getConnection() ) {
            DatabaseMetaData metadata = connection.getMetaData();
            assertTrue( metadata.supportsTransactionIsolationLevel( Connection.TRANSACTION_READ_COMMITTED ) );
        }
    }


    @Test
    public void testSupportsTransactionReadUncommitted() throws SQLException {
        try ( JdbcConnection polyphenyDbConnection = new JdbcConnection( false );
                Connection connection = polyphenyDbConnection.getConnection() ) {
            DatabaseMetaData metadata = connection.getMetaData();
            assertFalse( metadata.supportsTransactionIsolationLevel( Connection.TRANSACTION_READ_UNCOMMITTED ) );
        }
    }


    @Test
    public void testSupportsTransactionRepeatableRead() throws SQLException {
        try ( JdbcConnection polyphenyDbConnection = new JdbcConnection( false );
                Connection connection = polyphenyDbConnection.getConnection() ) {
            DatabaseMetaData metadata = connection.getMetaData();
            assertFalse( metadata.supportsTransactionIsolationLevel( Connection.TRANSACTION_REPEATABLE_READ ) );
        }
    }


    @Test
    public void testSupportsTransactionSerializable() throws SQLException {
        try ( JdbcConnection polyphenyDbConnection = new JdbcConnection( false );
                Connection connection = polyphenyDbConnection.getConnection() ) {
            DatabaseMetaData metadata = connection.getMetaData();
            assertFalse( metadata.supportsTransactionIsolationLevel( Connection.TRANSACTION_SERIALIZABLE ) );
        }
    }


    @Test
    public void testSupportsDataDefinitionAndDataManipulationTransactions() throws SQLException {
        try ( JdbcConnection polyphenyDbConnection = new JdbcConnection( false );
                Connection connection = polyphenyDbConnection.getConnection() ) {
            DatabaseMetaData metadata = connection.getMetaData();
            assertFalse( metadata.supportsDataDefinitionAndDataManipulationTransactions() );
        }
    }


    @Test
    public void testSupportsDataManipulationTransactionsOnly() throws SQLException {
        try ( JdbcConnection polyphenyDbConnection = new JdbcConnection( false );
                Connection connection = polyphenyDbConnection.getConnection() ) {
            DatabaseMetaData metadata = connection.getMetaData();
            assertTrue( metadata.supportsDataManipulationTransactionsOnly() );
        }
    }


    @Test
    public void testDataDefinitionCausesTransactionCommit() throws SQLException {
        try ( JdbcConnection polyphenyDbConnection = new JdbcConnection( false );
                Connection connection = polyphenyDbConnection.getConnection() ) {
            DatabaseMetaData metadata = connection.getMetaData();
            assertFalse( metadata.dataDefinitionCausesTransactionCommit() );
        }
    }


    @Test
    public void testDataDefinitionIgnoredInTransactions() throws SQLException {
        try ( JdbcConnection polyphenyDbConnection = new JdbcConnection( false );
                Connection connection = polyphenyDbConnection.getConnection() ) {
            DatabaseMetaData metadata = connection.getMetaData();
            assertFalse( metadata.dataDefinitionIgnoredInTransactions() );
        }
    }


    @Test(expected = SQLFeatureNotSupportedException.class)
    public void testgetProceduresThrowsExceptionIfStrict() throws SQLException {
        try ( JdbcConnection polyphenyDbConnection = new JdbcConnection( false, true );
                Connection connection = polyphenyDbConnection.getConnection() ) {
            DatabaseMetaData metadata = connection.getMetaData();
            ResultSet rs = metadata.getProcedures( null, null, "pattern" );
        }
    }


    @Test
    public void testGetProceduresReturnsEmpty() throws SQLException {
        try ( Connection connection = jdbcConnect( "jdbc:polypheny://pa:pa@" + dbHost + ":" + port + "/?strict=false" ) ) {
            DatabaseMetaData metadata = connection.getMetaData();
            ResultSet resultSet = metadata.getProcedures( null, null, "pattern" );
            ResultSetMetaData rsmd = resultSet.getMetaData();

            // Check number of columns
            int totalColumns = rsmd.getColumnCount();
            Assert.assertEquals( "Wrong number of columns", 9, totalColumns );

            // Check column names
            Assert.assertEquals( "Wrong column name", "PROCEDURE_CAT", rsmd.getColumnName( 1 ) );
            Assert.assertEquals( "Wrong column name", "PROCEDURE_SCHEM", rsmd.getColumnName( 2 ) );
            Assert.assertEquals( "Wrong column name", "PROCEDURE_NAME", rsmd.getColumnName( 3 ) );
            Assert.assertEquals( "Wrong column name", "reserved for future use", rsmd.getColumnName( 4 ) );
            Assert.assertEquals( "Wrong column name", "reserved for future use", rsmd.getColumnName( 5 ) );
            Assert.assertEquals( "Wrong column name", "reserved for future use", rsmd.getColumnName( 6 ) );
            Assert.assertEquals( "Wrong column name", "REMARKS", rsmd.getColumnName( 7 ) );
            Assert.assertEquals( "Wrong column name", "PROCEDURE_TYPE", rsmd.getColumnName( 8 ) );
            Assert.assertEquals( "Wrong column name", "SPECIFIC_NAME", rsmd.getColumnName( 9 ) );

            TestHelper.checkResultSet(
                    resultSet,
                    ImmutableList.of() );
        }
    }


    @Test(expected = SQLFeatureNotSupportedException.class)
    public void testgetProcedureColumnsThrowsExceptionIfStrict() throws SQLException {
        try ( JdbcConnection polyphenyDbConnection = new JdbcConnection( false, true );
                Connection connection = polyphenyDbConnection.getConnection() ) {
            DatabaseMetaData metadata = connection.getMetaData();
            ResultSet rs = metadata.getProcedureColumns( null, null, null, null );
        }
    }


    @Test
    public void testGetProcedureColumnsReturnsEmpty() throws SQLException {
        try ( Connection connection = jdbcConnect( "jdbc:polypheny://pa:pa@" + dbHost + ":" + port + "/?strict=false" ) ) {
            DatabaseMetaData metadata = connection.getMetaData();
            ResultSet resultSet = metadata.getProcedureColumns( null, null, null, null );
            ResultSetMetaData rsmd = resultSet.getMetaData();

            // Check number of columns
            int totalColumns = rsmd.getColumnCount();
            Assert.assertEquals( "Wrong number of columns", 20, totalColumns );

            // Check column names
            Assert.assertEquals( "Wrong column name", "PROCEDURE_CAT", rsmd.getColumnName( 1 ) );
            Assert.assertEquals( "Wrong column name", "PROCEDURE_SCHEM", rsmd.getColumnName( 2 ) );
            Assert.assertEquals( "Wrong column name", "PROCEDURE_NAME", rsmd.getColumnName( 3 ) );
            Assert.assertEquals( "Wrong column name", "COLUMN_NAME", rsmd.getColumnName( 4 ) );
            Assert.assertEquals( "Wrong column name", "COLUMN_TYPE", rsmd.getColumnName( 5 ) );
            Assert.assertEquals( "Wrong column name", "DATA_TYPE", rsmd.getColumnName( 6 ) );
            Assert.assertEquals( "Wrong column name", "TYPE_NAME", rsmd.getColumnName( 7 ) );
            Assert.assertEquals( "Wrong column name", "PRECISION", rsmd.getColumnName( 8 ) );
            Assert.assertEquals( "Wrong column name", "LENGTH", rsmd.getColumnName( 9 ) );
            Assert.assertEquals( "Wrong column name", "SCALE", rsmd.getColumnName( 10 ) );
            Assert.assertEquals( "Wrong column name", "RADIX", rsmd.getColumnName( 11 ) );
            Assert.assertEquals( "Wrong column name", "NULLABLE", rsmd.getColumnName( 12 ) );
            Assert.assertEquals( "Wrong column name", "REMARKS", rsmd.getColumnName( 13 ) );
            Assert.assertEquals( "Wrong column name", "COLUMN_DEF", rsmd.getColumnName( 14 ) );
            Assert.assertEquals( "Wrong column name", "SQL_DATA_TYPE", rsmd.getColumnName( 15 ) );
            Assert.assertEquals( "Wrong column name", "SQL_DATETIME_SUB", rsmd.getColumnName( 16 ) );
            Assert.assertEquals( "Wrong column name", "CHAR_OCTET_LENGTH", rsmd.getColumnName( 17 ) );
            Assert.assertEquals( "Wrong column name", "ORDINAL_POSITION", rsmd.getColumnName( 18 ) );
            Assert.assertEquals( "Wrong column name", "IS_NULLABLE", rsmd.getColumnName( 19 ) );
            Assert.assertEquals( "Wrong column name", "SPECIFIC_NAME", rsmd.getColumnName( 20 ) );

            TestHelper.checkResultSet(
                    resultSet,
                    ImmutableList.of() );
        }
    }


    @Test
    public void testMetaGetTables() throws SQLException {
        try ( JdbcConnection polyphenyDbConnection = new JdbcConnection( false ) ) {
            Connection connection = polyphenyDbConnection.getConnection();
            ResultSet resultSet = connection.getMetaData().getTables( null, null, null, null );
            ResultSetMetaData rsmd = resultSet.getMetaData();

            // Check number of columns
            int totalColumns = rsmd.getColumnCount();
            Assert.assertEquals( "Wrong number of columns", 11, totalColumns );

            // Check column names
            Assert.assertEquals( "Wrong column name", "TABLE_CAT", rsmd.getColumnName( 1 ) );
            Assert.assertEquals( "Wrong column name", "TABLE_SCHEM", rsmd.getColumnName( 2 ) );
            Assert.assertEquals( "Wrong column name", "TABLE_NAME", rsmd.getColumnName( 3 ) );
            Assert.assertEquals( "Wrong column name", "TABLE_TYPE", rsmd.getColumnName( 4 ) );
            Assert.assertEquals( "Wrong column name", "REMARKS", rsmd.getColumnName( 5 ) );
            Assert.assertEquals( "Wrong column name", "TYPE_CAT", rsmd.getColumnName( 6 ) );
            Assert.assertEquals( "Wrong column name", "TYPE_SCHEM", rsmd.getColumnName( 7 ) );
            Assert.assertEquals( "Wrong column name", "TYPE_NAME", rsmd.getColumnName( 8 ) );
            Assert.assertEquals( "Wrong column name", "SELF_REFERENCING_COL_NAME", rsmd.getColumnName( 9 ) );
            Assert.assertEquals( "Wrong column name", "REF_GENERATION", rsmd.getColumnName( 10 ) );
            Assert.assertEquals( "Wrong column name", "OWNER", rsmd.getColumnName( 11 ) );

            // Check data
            final Object[] tableFoo = new Object[]{ "APP", "public", "foo", "ENTITY", "", null, null, null, null, null, "pa" };
            final Object[] tableFoo2 = new Object[]{ "APP", "test", "foo2", "ENTITY", "", null, null, null, null, null, "pa" };
            TestHelper.checkResultSet(
                    connection.getMetaData().getTables( "APP", null, "foo", null ),
                    ImmutableList.of( tableFoo ) );
            TestHelper.checkResultSet(
                    connection.getMetaData().getTables( "AP_", "%", "foo2", null ),
                    ImmutableList.of( tableFoo2 ) );
            TestHelper.checkResultSet(
                    connection.getMetaData().getTables( null, null, "foo%", null ),
                    ImmutableList.of( tableFoo, tableFoo2 ) );
            TestHelper.checkResultSet(
                    connection.getMetaData().getTables( "%", "test", "%", null ),
                    ImmutableList.of( tableFoo2 ) );
            TestHelper.checkResultSet(
                    connection.getMetaData().getTables( "%", "tes_", "foo_", null ),
                    ImmutableList.of( tableFoo2 ) );
        }
    }


    @Test
    public void testMetaGetSchemas() throws SQLException {
        try ( JdbcConnection polyphenyDbConnection = new JdbcConnection( false ) ) {
            Connection connection = polyphenyDbConnection.getConnection();
            ResultSet resultSet = connection.getMetaData().getSchemas( null, null );
            ResultSetMetaData rsmd = resultSet.getMetaData();

            // Check number of columns
            int totalColumns = rsmd.getColumnCount();
            Assert.assertEquals( "Wrong number of columns", 4, totalColumns );

            // Check column names
            Assert.assertEquals( "Wrong column name", "TABLE_SCHEM", rsmd.getColumnName( 1 ) );
            Assert.assertEquals( "Wrong column name", "TABLE_CATALOG", rsmd.getColumnName( 2 ) );
            Assert.assertEquals( "Wrong column name", "OWNER", rsmd.getColumnName( 3 ) );
            Assert.assertEquals( "Wrong column name", "SCHEMA_TYPE", rsmd.getColumnName( 4 ) );

            // Check data
            final Object[] schemaPublic = new Object[]{ "public", "APP", "pa", "RELATIONAL" };
            final Object[] schemaTest = new Object[]{ "test", "APP", "pa", "RELATIONAL" };

            TestHelper.checkResultSet(
                    connection.getMetaData().getSchemas( "APP", null ),
<<<<<<< HEAD
                    ImmutableList.of( schemaPublic, schemaTest) );
            TestHelper.checkResultSet(
                    connection.getMetaData().getSchemas( "%", "%" ),
                    ImmutableList.of( schemaPublic, schemaTest) );
=======
                    ImmutableList.of( schemaPublic, schemaTest ) );
            TestHelper.checkResultSet(
                    connection.getMetaData().getSchemas( "%", "%" ),
                    ImmutableList.of( schemaPublic, schemaTest ) );
>>>>>>> 25f4128c
            TestHelper.checkResultSet(
                    connection.getMetaData().getSchemas( "APP", "test" ),
                    ImmutableList.of( schemaTest ) );
            TestHelper.checkResultSet(
                    connection.getMetaData().getSchemas( null, "public" ),
                    ImmutableList.of( schemaPublic ) );
            TestHelper.checkResultSet(
                    connection.getMetaData().getSchemas( "AP_", "pub%" ),
                    ImmutableList.of( schemaPublic ) );
        }
    }


    @Test(expected = SQLFeatureNotSupportedException.class)
    public void testColumnPrivilegesThrowsExceptionIfStrict() throws SQLException {
        try ( JdbcConnection polyphenyDbConnection = new JdbcConnection( false, true );
                Connection connection = polyphenyDbConnection.getConnection() ) {
            DatabaseMetaData metadata = connection.getMetaData();
            ResultSet rs = metadata.getColumnPrivileges( null, null, null, null );
        }
    }


    @Test(expected = SQLFeatureNotSupportedException.class)
    public void testColumnPrivilegesReturnsDummy() throws SQLException {
        try ( JdbcConnection polyphenyDbConnection = new JdbcConnection( false, true ) ) {
            Connection connection = polyphenyDbConnection.getConnection();
            ResultSet resultSet = connection.getMetaData().getColumnPrivileges( null, "test", null, null );
            ResultSetMetaData rsmd = resultSet.getMetaData();

            // Check number of columns
            int totalColumns = rsmd.getColumnCount();
            Assert.assertEquals( "Wrong number of columns", 4, totalColumns );

            // Check column names
            Assert.assertEquals( "Wrong column name", "TABLE_CAT", rsmd.getColumnName( 1 ) );
            Assert.assertEquals( "Wrong column name", "TABLE_SCHEM", rsmd.getColumnName( 2 ) );
            Assert.assertEquals( "Wrong column name", "TABLE_NAME", rsmd.getColumnName( 3 ) );
            Assert.assertEquals( "Wrong column name", "COLUMN_NAME", rsmd.getColumnName( 4 ) );
            Assert.assertEquals( "Wrong column name", "GRANTOR", rsmd.getColumnName( 5 ) );
            Assert.assertEquals( "Wrong column name", "GRANTEE", rsmd.getColumnName( 6 ) );
            Assert.assertEquals( "Wrong column name", "PRIVILEGE", rsmd.getColumnName( 7 ) );
            Assert.assertEquals( "Wrong column name", "IS_GRANTABLE", rsmd.getColumnName( 8 ) );

            // Check data
            final List<Object[]> expected = new LinkedList<>();
            expected.add( new Object[]{ "APP", "test", "foo2", "name", null, "pa", "INSERT", "NO" } );
            expected.add( new Object[]{ "APP", "test", "foo2", "name", null, "pa", "REFERENCE", "NO" } );
            expected.add( new Object[]{ "APP", "test", "foo2", "name", null, "pa", "SELECT", "NO" } );
            expected.add( new Object[]{ "APP", "test", "foo2", "name", null, "pa", "UPDATE", "NO" } );

            TestHelper.checkResultSet(
                    connection.getMetaData().getColumnPrivileges( null, "test", "foo2", "name" ),
                    expected );
        }
    }


    @Test(expected = SQLFeatureNotSupportedException.class)
    public void testTablePrivilegesThrowsExceptionIfStrict() throws SQLException {
        try ( JdbcConnection polyphenyDbConnection = new JdbcConnection( false, true);
                Connection connection = polyphenyDbConnection.getConnection() ) {
            DatabaseMetaData metadata = connection.getMetaData();
            ResultSet rs = metadata.getTablePrivileges( null, null, null );
        }
    }


    @Test(expected = SQLFeatureNotSupportedException.class)
    public void testTablePrivilegesReturnsDummy() throws SQLException {
        try ( JdbcConnection polyphenyDbConnection = new JdbcConnection( false, true ) ) {
            Connection connection = polyphenyDbConnection.getConnection();
            ResultSet resultSet = connection.getMetaData().getTablePrivileges( null, "test", "foo2" );
            ResultSetMetaData rsmd = resultSet.getMetaData();

            // Check number of columns
            int totalColumns = rsmd.getColumnCount();
            Assert.assertEquals( "Wrong number of columns", 4, totalColumns );

            // Check column names
            Assert.assertEquals( "Wrong column name", "TABLE_CAT", rsmd.getColumnName( 1 ) );
            Assert.assertEquals( "Wrong column name", "TABLE_SCHEM", rsmd.getColumnName( 2 ) );
            Assert.assertEquals( "Wrong column name", "TABLE_NAME", rsmd.getColumnName( 3 ) );
            Assert.assertEquals( "Wrong column name", "GRANTOR", rsmd.getColumnName( 4 ) );
            Assert.assertEquals( "Wrong column name", "GRANTEE", rsmd.getColumnName( 5 ) );
            Assert.assertEquals( "Wrong column name", "PRIVILEGE", rsmd.getColumnName( 6 ) );
            Assert.assertEquals( "Wrong column name", "IS_GRANTABLE", rsmd.getColumnName( 7 ) );

            // Check data
            final List<Object[]> expected = new LinkedList<>();
            expected.add( new Object[]{ "APP", "test", "foo2", null, "pa", "DELETE", "NO" } );
            expected.add( new Object[]{ "APP", "test", "foo2", null, "pa", "INSERT", "NO" } );
            expected.add( new Object[]{ "APP", "test", "foo2", null, "pa", "REFERENCE", "NO" } );
            expected.add( new Object[]{ "APP", "test", "foo2", null, "pa", "SELECT", "NO" } );
            expected.add( new Object[]{ "APP", "test", "foo2", null, "pa", "UPDATE", "NO" } );

            TestHelper.checkResultSet(
                    connection.getMetaData().getTablePrivileges( null, "test", "foo2" ),
                    expected );
        }
    }


    @Test
    public void testGetCatalogs() throws SQLException {
        try ( JdbcConnection polyphenyDbConnection = new JdbcConnection( false ) ) {
            Connection connection = polyphenyDbConnection.getConnection();
            ResultSet resultSet = connection.getMetaData().getCatalogs();
            ResultSetMetaData rsmd = resultSet.getMetaData();

            // Check number of columns
            int totalColumns = rsmd.getColumnCount();
            Assert.assertEquals( "Wrong number of columns", 3, totalColumns );

            // Check column names
            Assert.assertEquals( "Wrong column name", "TABLE_CAT", rsmd.getColumnName( 1 ) );
            Assert.assertEquals( "Wrong column name", "OWNER", rsmd.getColumnName( 2 ) );
            Assert.assertEquals( "Wrong column name", "DEFAULT_SCHEMA", rsmd.getColumnName( 3 ) );

            // Check data
            final Object[] databaseApp = new Object[]{ "APP", "system", "public" };

            TestHelper.checkResultSet(
                    connection.getMetaData().getCatalogs(),
                    ImmutableList.of( databaseApp ) );
        }
    }


    @Test
    public void testGetTableTypes() throws SQLException {
        try ( JdbcConnection polyphenyDbConnection = new JdbcConnection( false ) ) {
            Connection connection = polyphenyDbConnection.getConnection();
            ResultSet resultSet = connection.getMetaData().getTableTypes();
            ResultSetMetaData rsmd = resultSet.getMetaData();

            // Check number of columns
            int totalColumns = rsmd.getColumnCount();
            Assert.assertEquals( "Wrong number of columns", 1, totalColumns );

            // Check column names
            Assert.assertEquals( "Wrong column name", "TABLE_TYPE", rsmd.getColumnName( 1 ) );

            // Check data
            final List<Object[]> tableTypeTable = ImmutableList.of( new Object[]{ "ENTITY" }, new Object[]{ "SOURCE" }, new Object[]{ "VIEW" }, new Object[]{ "MATERIALIZED_VIEW" } );

            TestHelper.checkResultSet(
                    connection.getMetaData().getTableTypes(),
                    tableTypeTable );
        }
    }


    @Test
    public void testMetaGetColumns() throws SQLException {
        try ( JdbcConnection polyphenyDbConnection = new JdbcConnection( false ) ) {
            Connection connection = polyphenyDbConnection.getConnection();
            ResultSet resultSet = connection.getMetaData().getColumns( null, null, null, null );
            ResultSetMetaData rsmd = resultSet.getMetaData();

            // Check number of columns
            int totalColumns = rsmd.getColumnCount();
            Assert.assertEquals( "Wrong number of columns", 25, totalColumns );

            // Check column names
            Assert.assertEquals( "Wrong column name", "TABLE_CAT", rsmd.getColumnName( 1 ) );
            Assert.assertEquals( "Wrong column name", "TABLE_SCHEM", rsmd.getColumnName( 2 ) );
            Assert.assertEquals( "Wrong column name", "TABLE_NAME", rsmd.getColumnName( 3 ) );
            Assert.assertEquals( "Wrong column name", "COLUMN_NAME", rsmd.getColumnName( 4 ) );
            Assert.assertEquals( "Wrong column name", "DATA_TYPE", rsmd.getColumnName( 5 ) );
            Assert.assertEquals( "Wrong column name", "TYPE_NAME", rsmd.getColumnName( 6 ) );
            Assert.assertEquals( "Wrong column name", "COLUMN_SIZE", rsmd.getColumnName( 7 ) );
            Assert.assertEquals( "Wrong column name", "BUFFER_LENGTH", rsmd.getColumnName( 8 ) );
            Assert.assertEquals( "Wrong column name", "DECIMAL_DIGITS", rsmd.getColumnName( 9 ) );
            Assert.assertEquals( "Wrong column name", "NUM_PREC_RADIX", rsmd.getColumnName( 10 ) );
            Assert.assertEquals( "Wrong column name", "NULLABLE", rsmd.getColumnName( 11 ) );
            Assert.assertEquals( "Wrong column name", "REMARKS", rsmd.getColumnName( 12 ) );
            Assert.assertEquals( "Wrong column name", "COLUMN_DEF", rsmd.getColumnName( 13 ) );
            Assert.assertEquals( "Wrong column name", "SQL_DATA_TYPE", rsmd.getColumnName( 14 ) );
            Assert.assertEquals( "Wrong column name", "SQL_DATETIME_SUB", rsmd.getColumnName( 15 ) );
            Assert.assertEquals( "Wrong column name", "CHAR_OCTET_LENGTH", rsmd.getColumnName( 16 ) );
            Assert.assertEquals( "Wrong column name", "ORDINAL_POSITION", rsmd.getColumnName( 17 ) );
            Assert.assertEquals( "Wrong column name", "IS_NULLABLE", rsmd.getColumnName( 18 ) );
            Assert.assertEquals( "Wrong column name", "SCOPE_CATALOG", rsmd.getColumnName( 19 ) );
            Assert.assertEquals( "Wrong column name", "SCOPE_SCHEMA", rsmd.getColumnName( 20 ) );
            Assert.assertEquals( "Wrong column name", "SCOPE_TABLE", rsmd.getColumnName( 21 ) );
            Assert.assertEquals( "Wrong column name", "SOURCE_DATA_TYPE", rsmd.getColumnName( 22 ) );
            Assert.assertEquals( "Wrong column name", "IS_AUTOINCREMENT", rsmd.getColumnName( 23 ) );
            Assert.assertEquals( "Wrong column name", "IS_GENERATEDCOLUMN", rsmd.getColumnName( 24 ) );
            Assert.assertEquals( "Wrong column name", "COLLATION", rsmd.getColumnName( 25 ) );

            // Check data
            final Object[] columnId = new Object[]{ "APP", "public", "foo", "id", 4, "INTEGER", null, null, null, null, 0, "", null, null, null, null, 1, "NO", null, null, null, null, "No", "No", null };
            final Object[] columnName = new Object[]{ "APP", "public", "foo", "name", 12, "VARCHAR", 20, null, null, null, 1, "", null, null, null, null, 2, "YES", null, null, null, null, "No", "No", "CASE_INSENSITIVE" };
            final Object[] columnBar = new Object[]{ "APP", "public", "foo", "bar", 12, "VARCHAR", 33, null, null, null, 1, "", null, null, null, null, 3, "YES", null, null, null, null, "No", "No", "CASE_SENSITIVE" };
            TestHelper.checkResultSet(
                    connection.getMetaData().getColumns( "APP", null, "foo", null ),
                    ImmutableList.of( columnId, columnName, columnBar ) );
            TestHelper.checkResultSet(
                    connection.getMetaData().getColumns( "APP", null, "foo", "id" ),
                    ImmutableList.of( columnId ) );
            TestHelper.checkResultSet(
                    connection.getMetaData().getColumns( "APP", null, "foo", "id%" ),
                    ImmutableList.of( columnId ) );
        }
    }


    @Test
    public void testGetPrimaryKeys() throws SQLException {
        try ( JdbcConnection polyphenyDbConnection = new JdbcConnection( false ) ) {
            Connection connection = polyphenyDbConnection.getConnection();
            ResultSet resultSet = connection.getMetaData().getPrimaryKeys( null, null, null );
            ResultSetMetaData rsmd = resultSet.getMetaData();

            // Check number of columns
            int totalColumns = rsmd.getColumnCount();
            Assert.assertEquals( "Wrong number of columns", 6, totalColumns );

            // Check column names
            Assert.assertEquals( "Wrong column name", "TABLE_CAT", rsmd.getColumnName( 1 ) );
            Assert.assertEquals( "Wrong column name", "TABLE_SCHEM", rsmd.getColumnName( 2 ) );
            Assert.assertEquals( "Wrong column name", "TABLE_NAME", rsmd.getColumnName( 3 ) );
            Assert.assertEquals( "Wrong column name", "COLUMN_NAME", rsmd.getColumnName( 4 ) );
            Assert.assertEquals( "Wrong column name", "KEY_SEQ", rsmd.getColumnName( 5 ) );
            Assert.assertEquals( "Wrong column name", "PK_NAME", rsmd.getColumnName( 6 ) );

            // Check data
            final Object[] primaryKey = new Object[]{ "APP", "public", "foo", "id", 1, null };
            final Object[] compositePrimaryKey1 = new Object[]{ "APP", "test", "foo2", "id", 1, null };
            final Object[] compositePrimaryKey2 = new Object[]{ "APP", "test", "foo2", "name", 2, null };

            TestHelper.checkResultSet(
                    connection.getMetaData().getPrimaryKeys( "APP", "public", "foo" ),
                    ImmutableList.of( primaryKey ) );
            TestHelper.checkResultSet(
                    connection.getMetaData().getPrimaryKeys( "APP", "test", "%" ),
                    ImmutableList.of( compositePrimaryKey1, compositePrimaryKey2 ) );
            TestHelper.checkResultSet(
                    connection.getMetaData().getPrimaryKeys( "AP%", "test", null ),
                    ImmutableList.of( compositePrimaryKey1, compositePrimaryKey2 ) );
            TestHelper.checkResultSet(
                    connection.getMetaData().getPrimaryKeys( "AP_", "t%", null ),
                    ImmutableList.of( compositePrimaryKey1, compositePrimaryKey2 ) );
            TestHelper.checkResultSet(
                    connection.getMetaData().getPrimaryKeys( null, "t___", null ),
                    ImmutableList.of( compositePrimaryKey1, compositePrimaryKey2 ) );
        }
    }


    @Test
    public void testGetImportedKeys() throws SQLException {
        try ( JdbcConnection polyphenyDbConnection = new JdbcConnection( false ) ) {
            Connection connection = polyphenyDbConnection.getConnection();
            ResultSet resultSet = connection.getMetaData().getImportedKeys( null, null, null );
            ResultSetMetaData rsmd = resultSet.getMetaData();

            // Check number of columns
            int totalColumns = rsmd.getColumnCount();
            Assert.assertEquals( "Wrong number of columns", 14, totalColumns );

            // Check column names
            Assert.assertEquals( "Wrong column name", "PKTABLE_CAT", rsmd.getColumnName( 1 ) );
            Assert.assertEquals( "Wrong column name", "PKTABLE_SCHEM", rsmd.getColumnName( 2 ) );
            Assert.assertEquals( "Wrong column name", "PKTABLE_NAME", rsmd.getColumnName( 3 ) );
            Assert.assertEquals( "Wrong column name", "PKCOLUMN_NAME", rsmd.getColumnName( 4 ) );
            Assert.assertEquals( "Wrong column name", "FKTABLE_CAT", rsmd.getColumnName( 5 ) );
            Assert.assertEquals( "Wrong column name", "FKTABLE_SCHEM", rsmd.getColumnName( 6 ) );
            Assert.assertEquals( "Wrong column name", "FKTABLE_NAME", rsmd.getColumnName( 7 ) );
            Assert.assertEquals( "Wrong column name", "FKCOLUMN_NAME", rsmd.getColumnName( 8 ) );
            Assert.assertEquals( "Wrong column name", "KEY_SEQ", rsmd.getColumnName( 9 ) );
            Assert.assertEquals( "Wrong column name", "UPDATE_RULE", rsmd.getColumnName( 10 ) );
            Assert.assertEquals( "Wrong column name", "DELETE_RULE", rsmd.getColumnName( 11 ) );
            Assert.assertEquals( "Wrong column name", "FK_NAME", rsmd.getColumnName( 12 ) );
            Assert.assertEquals( "Wrong column name", "PK_NAME", rsmd.getColumnName( 13 ) );
            Assert.assertEquals( "Wrong column name", "DEFERRABILITY", rsmd.getColumnName( 14 ) );

            // Check data
            final Object[] foreignKey1a = new Object[]{ "APP", "test", "foo2", "name", "APP", "public", "foo", "name", 1, 1, 1, "fk_foo_1", null, null };
            final Object[] foreignKey1b = new Object[]{ "APP", "test", "foo2", "foobar", "APP", "public", "foo", "bar", 2, 1, 1, "fk_foo_1", null, null };
            final Object[] foreignKey2 = new Object[]{ "APP", "public", "foo", "id", "APP", "test", "foo2", "id", 1, 1, 1, "fk_foo_2", null, null };

            TestHelper.checkResultSet(
                    connection.getMetaData().getImportedKeys( "APP", "public", "foo" ),
                    ImmutableList.of( foreignKey1a, foreignKey1b ) );
            TestHelper.checkResultSet(
                    connection.getMetaData().getImportedKeys( "%", "te%", "foo2" ),
                    ImmutableList.of( foreignKey2 ) );
            TestHelper.checkResultSet(
                    connection.getMetaData().getImportedKeys( "AP_", null, "%" ),
                    ImmutableList.of( foreignKey1a, foreignKey1b, foreignKey2 ) );
            TestHelper.checkResultSet(
                    connection.getMetaData().getImportedKeys( null, null, null ),
                    ImmutableList.of( foreignKey1a, foreignKey1b, foreignKey2 ) );

        }
    }


    @Test
    public void testGetExportedKeys() throws SQLException {
        try ( JdbcConnection polyphenyDbConnection = new JdbcConnection( false ) ) {
            Connection connection = polyphenyDbConnection.getConnection();
            ResultSet resultSet = connection.getMetaData().getExportedKeys( null, null, null );
            ResultSetMetaData rsmd = resultSet.getMetaData();

            // Check number of columns
            int totalColumns = rsmd.getColumnCount();
            Assert.assertEquals( "Wrong number of columns", 14, totalColumns );

            // Check column names
            Assert.assertEquals( "Wrong column name", "PKTABLE_CAT", rsmd.getColumnName( 1 ) );
            Assert.assertEquals( "Wrong column name", "PKTABLE_SCHEM", rsmd.getColumnName( 2 ) );
            Assert.assertEquals( "Wrong column name", "PKTABLE_NAME", rsmd.getColumnName( 3 ) );
            Assert.assertEquals( "Wrong column name", "PKCOLUMN_NAME", rsmd.getColumnName( 4 ) );
            Assert.assertEquals( "Wrong column name", "FKTABLE_CAT", rsmd.getColumnName( 5 ) );
            Assert.assertEquals( "Wrong column name", "FKTABLE_SCHEM", rsmd.getColumnName( 6 ) );
            Assert.assertEquals( "Wrong column name", "FKTABLE_NAME", rsmd.getColumnName( 7 ) );
            Assert.assertEquals( "Wrong column name", "FKCOLUMN_NAME", rsmd.getColumnName( 8 ) );
            Assert.assertEquals( "Wrong column name", "KEY_SEQ", rsmd.getColumnName( 9 ) );
            Assert.assertEquals( "Wrong column name", "UPDATE_RULE", rsmd.getColumnName( 10 ) );
            Assert.assertEquals( "Wrong column name", "DELETE_RULE", rsmd.getColumnName( 11 ) );
            Assert.assertEquals( "Wrong column name", "FK_NAME", rsmd.getColumnName( 12 ) );
            Assert.assertEquals( "Wrong column name", "PK_NAME", rsmd.getColumnName( 13 ) );
            Assert.assertEquals( "Wrong column name", "DEFERRABILITY", rsmd.getColumnName( 14 ) );

            // Check data
            final Object[] foreignKey1a = new Object[]{ "APP", "test", "foo2", "name", "APP", "public", "foo", "name", 1, 1, 1, "fk_foo_1", null, null };
            final Object[] foreignKey1b = new Object[]{ "APP", "test", "foo2", "foobar", "APP", "public", "foo", "bar", 2, 1, 1, "fk_foo_1", null, null };
            final Object[] foreignKey2 = new Object[]{ "APP", "public", "foo", "id", "APP", "test", "foo2", "id", 1, 1, 1, "fk_foo_2", null, null };

            TestHelper.checkResultSet(
                    connection.getMetaData().getExportedKeys( "APP", "public", "foo" ),
                    ImmutableList.of( foreignKey2 ) );
            TestHelper.checkResultSet(
                    connection.getMetaData().getExportedKeys( "%", "te%", "foo2" ),
                    ImmutableList.of( foreignKey1a, foreignKey1b ) );
            TestHelper.checkResultSet(
                    connection.getMetaData().getExportedKeys( "AP_", null, "%" ),
                    ImmutableList.of( foreignKey2, foreignKey1a, foreignKey1b ) );
            TestHelper.checkResultSet(
                    connection.getMetaData().getExportedKeys( null, null, null ),
                    ImmutableList.of( foreignKey2, foreignKey1a, foreignKey1b ) );

        }
    }


    @Test
    public void testGetTypeInfo() throws SQLException {
        try ( JdbcConnection polyphenyDbConnection = new JdbcConnection( false ) ) {
            Connection connection = polyphenyDbConnection.getConnection();
            ResultSet resultSet = connection.getMetaData().getTypeInfo();
            ResultSetMetaData rsmd = resultSet.getMetaData();

            // Check number of columns
            int totalColumns = rsmd.getColumnCount();
            Assert.assertEquals( "Wrong number of columns", 18, totalColumns );

            // Check column names
            Assert.assertEquals( "Wrong column name", "TYPE_NAME", rsmd.getColumnName( 1 ) );
            Assert.assertEquals( "Wrong column name", "DATA_TYPE", rsmd.getColumnName( 2 ) );
            Assert.assertEquals( "Wrong column name", "PRECISION", rsmd.getColumnName( 3 ) );
            Assert.assertEquals( "Wrong column name", "LITERAL_PREFIX", rsmd.getColumnName( 4 ) );
            Assert.assertEquals( "Wrong column name", "LITERAL_SUFFIX", rsmd.getColumnName( 5 ) );
            Assert.assertEquals( "Wrong column name", "CREATE_PARAMS", rsmd.getColumnName( 6 ) );
            Assert.assertEquals( "Wrong column name", "NULLABLE", rsmd.getColumnName( 7 ) );
            Assert.assertEquals( "Wrong column name", "CASE_SENSITIVE", rsmd.getColumnName( 8 ) );
            Assert.assertEquals( "Wrong column name", "SEARCHABLE", rsmd.getColumnName( 9 ) );
            Assert.assertEquals( "Wrong column name", "UNSIGNED_ATTRIBUTE", rsmd.getColumnName( 10 ) );
            Assert.assertEquals( "Wrong column name", "FIXED_PREC_SCALE", rsmd.getColumnName( 11 ) );
            Assert.assertEquals( "Wrong column name", "AUTO_INCREMENT", rsmd.getColumnName( 12 ) );
            Assert.assertEquals( "Wrong column name", "LOCAL_TYPE_NAME", rsmd.getColumnName( 13 ) );
            Assert.assertEquals( "Wrong column name", "MINIMUM_SCALE", rsmd.getColumnName( 14 ) );
            Assert.assertEquals( "Wrong column name", "MAXIMUM_SCALE", rsmd.getColumnName( 15 ) );
            Assert.assertEquals( "Wrong column name", "SQL_DATA_TYPE", rsmd.getColumnName( 16 ) );
            Assert.assertEquals( "Wrong column name", "SQL_DATETIME_SUB", rsmd.getColumnName( 17 ) );
            Assert.assertEquals( "Wrong column name", "NUM_PREC_RADIX", rsmd.getColumnName( 18 ) );
        }
    }


    @Test
    public void testGetIndexInfo() throws SQLException {
        try ( JdbcConnection polyphenyDbConnection = new JdbcConnection( false ) ) {
            Connection connection = polyphenyDbConnection.getConnection();
            ResultSet resultSet = connection.getMetaData().getIndexInfo( null, null, null, false, false );
            ResultSetMetaData rsmd = resultSet.getMetaData();

            // Check number of columns
            int totalColumns = rsmd.getColumnCount();
            Assert.assertEquals( "Wrong number of columns", 15, totalColumns );

            // Check column names
            Assert.assertEquals( "Wrong column name", "TABLE_CAT", rsmd.getColumnName( 1 ) );
            Assert.assertEquals( "Wrong column name", "TABLE_SCHEM", rsmd.getColumnName( 2 ) );
            Assert.assertEquals( "Wrong column name", "TABLE_NAME", rsmd.getColumnName( 3 ) );
            Assert.assertEquals( "Wrong column name", "NON_UNIQUE", rsmd.getColumnName( 4 ) );
            Assert.assertEquals( "Wrong column name", "INDEX_QUALIFIER", rsmd.getColumnName( 5 ) );
            Assert.assertEquals( "Wrong column name", "INDEX_NAME", rsmd.getColumnName( 6 ) );
            Assert.assertEquals( "Wrong column name", "TYPE", rsmd.getColumnName( 7 ) );
            Assert.assertEquals( "Wrong column name", "ORDINAL_POSITION", rsmd.getColumnName( 8 ) );
            Assert.assertEquals( "Wrong column name", "COLUMN_NAME", rsmd.getColumnName( 9 ) );
            Assert.assertEquals( "Wrong column name", "ASC_OR_DESC", rsmd.getColumnName( 10 ) );
            Assert.assertEquals( "Wrong column name", "CARDINALITY", rsmd.getColumnName( 11 ) );
            Assert.assertEquals( "Wrong column name", "PAGES", rsmd.getColumnName( 12 ) );
            Assert.assertEquals( "Wrong column name", "FILTER_CONDITION", rsmd.getColumnName( 13 ) );
            Assert.assertEquals( "Wrong column name", "LOCATION", rsmd.getColumnName( 14 ) );
            Assert.assertEquals( "Wrong column name", "INDEX_TYPE", rsmd.getColumnName( 15 ) );

            // Check data
            final Object[] index1 = new Object[]{ "APP", "public", "foo", false, null, "i_foo", 0, 1, "id", null, -1, null, null, 0, 1 };
            final Object[] index2a = new Object[]{ "APP", "test", "foo2", true, null, "i_foo2", 0, 1, "name", null, -1, null, null, 0, 1 };
            final Object[] index2b = new Object[]{ "APP", "test", "foo2", true, null, "i_foo2", 0, 2, "foobar", null, -1, null, null, 0, 1 };

            TestHelper.checkResultSet(
                    connection.getMetaData().getIndexInfo( "APP", "public", "foo", false, false ),
                    ImmutableList.of( index1 ) );
            TestHelper.checkResultSet(
                    connection.getMetaData().getIndexInfo( "AP_", "tes_", "foo_", false, false ),
                    ImmutableList.of( index2a, index2b ) );
            TestHelper.checkResultSet(
                    connection.getMetaData().getIndexInfo( "%", "%", "%", false, false ),
                    ImmutableList.of( index1, index2a, index2b ) );
            TestHelper.checkResultSet(
                    connection.getMetaData().getIndexInfo( null, null, null, false, false ),
                    ImmutableList.of( index1, index2a, index2b ) );
            TestHelper.checkResultSet(
                    connection.getMetaData().getIndexInfo( null, "%", null, true, false ),
                    ImmutableList.of( index1 ) );
        }
    }

}<|MERGE_RESOLUTION|>--- conflicted
+++ resolved
@@ -71,11 +71,7 @@
                 statement.executeUpdate( "ALTER TABLE test.foo2 ADD CONSTRAINT fk_foo_2 FOREIGN KEY (id) REFERENCES public.foo(id)" );
                 statement.executeUpdate( "ALTER TABLE foo ADD UNIQUE INDEX i_foo ON id ON STORE hsqldb" );
                 statement.executeUpdate( "ALTER TABLE test.foo2 ADD INDEX i_foo2 ON (name, foobar) USING \"default\" ON STORE hsqldb" );
-<<<<<<< HEAD
-                statement.executeUpdate( "CREATE DOCUMENT SCHEMA doc" ); // There should be an alias to use the SQL default term SCHEMA instead of NAMESPACE
-=======
                // statement.executeUpdate( "CREATE DOCUMENT SCHEMA doc" ); // todo There should be an alias to use the SQL default term SCHEMA instead of NAMESPACE
->>>>>>> 25f4128c
                 connection.commit();
             }
         }
@@ -89,13 +85,8 @@
             try ( Statement statement = connection.createStatement() ) {
                 statement.executeUpdate( "ALTER TABLE test.foo2 DROP FOREIGN KEY fk_foo_2 " );
                 statement.executeUpdate( "DROP TABLE foo" );
-<<<<<<< HEAD
-                statement.executeUpdate( "DROP SCHEMA test" ); // There should be an alias to use the SQL default term SCHEMA instead of NAMESPACE
-                statement.executeUpdate( "DROP NAMESPACE doc" );
-=======
                 statement.executeUpdate( "DROP SCHEMA test" ); // todo There should be an alias to use the SQL default term SCHEMA instead of NAMESPACE
                 //statement.executeUpdate( "DROP NAMESPACE doc" );
->>>>>>> 25f4128c
                 connection.commit();
             }
         }
@@ -1165,7 +1156,6 @@
             assertEquals( 0, metadata.getMaxTablesInSelect() );
         }
     }
-<<<<<<< HEAD
 
 
     @Test
@@ -1184,70 +1174,31 @@
                 Connection connection = polyphenyDbConnection.getConnection() ) {
             DatabaseMetaData metadata = connection.getMetaData();
             assertEquals( Connection.TRANSACTION_READ_COMMITTED, metadata.getDefaultTransactionIsolation() );
-=======
-
-
-    @Test
-    public void testGetMaxUserNameLength() throws SQLException {
-        try ( JdbcConnection polyphenyDbConnection = new JdbcConnection( false );
-                Connection connection = polyphenyDbConnection.getConnection() ) {
-            DatabaseMetaData metadata = connection.getMetaData();
-            assertEquals( 0, metadata.getMaxUserNameLength() );
->>>>>>> 25f4128c
-        }
-    }
-
-
-    @Test
-<<<<<<< HEAD
+        }
+    }
+
+
+    @Test
     public void testSupportsTransactions() throws SQLException {
         try ( JdbcConnection polyphenyDbConnection = new JdbcConnection( false );
                 Connection connection = polyphenyDbConnection.getConnection() ) {
             DatabaseMetaData metadata = connection.getMetaData();
             assertTrue( metadata.supportsTransactions() );
-=======
-    public void testGetDefaultTransactionIsolation() throws SQLException {
-        try ( JdbcConnection polyphenyDbConnection = new JdbcConnection( false );
-                Connection connection = polyphenyDbConnection.getConnection() ) {
-            DatabaseMetaData metadata = connection.getMetaData();
-            assertEquals( Connection.TRANSACTION_READ_COMMITTED, metadata.getDefaultTransactionIsolation() );
->>>>>>> 25f4128c
-        }
-    }
-
-
-    @Test
-<<<<<<< HEAD
+        }
+    }
+
+
+    @Test
     public void testSupportsTransactionNone() throws SQLException {
         try ( JdbcConnection polyphenyDbConnection = new JdbcConnection( false );
                 Connection connection = polyphenyDbConnection.getConnection() ) {
             DatabaseMetaData metadata = connection.getMetaData();
             assertFalse( metadata.supportsTransactionIsolationLevel( Connection.TRANSACTION_NONE ) );
-=======
-    public void testSupportsTransactions() throws SQLException {
-        try ( JdbcConnection polyphenyDbConnection = new JdbcConnection( false );
-                Connection connection = polyphenyDbConnection.getConnection() ) {
-            DatabaseMetaData metadata = connection.getMetaData();
-            assertTrue( metadata.supportsTransactions() );
->>>>>>> 25f4128c
-        }
-    }
-
-
-    @Test
-<<<<<<< HEAD
-=======
-    public void testSupportsTransactionNone() throws SQLException {
-        try ( JdbcConnection polyphenyDbConnection = new JdbcConnection( false );
-                Connection connection = polyphenyDbConnection.getConnection() ) {
-            DatabaseMetaData metadata = connection.getMetaData();
-            assertFalse( metadata.supportsTransactionIsolationLevel( Connection.TRANSACTION_NONE ) );
-        }
-    }
-
-
-    @Test
->>>>>>> 25f4128c
+        }
+    }
+
+
+    @Test
     public void testSupportsTransactionReadCommitted() throws SQLException {
         try ( JdbcConnection polyphenyDbConnection = new JdbcConnection( false );
                 Connection connection = polyphenyDbConnection.getConnection() ) {
@@ -1485,17 +1436,10 @@
 
             TestHelper.checkResultSet(
                     connection.getMetaData().getSchemas( "APP", null ),
-<<<<<<< HEAD
-                    ImmutableList.of( schemaPublic, schemaTest) );
-            TestHelper.checkResultSet(
-                    connection.getMetaData().getSchemas( "%", "%" ),
-                    ImmutableList.of( schemaPublic, schemaTest) );
-=======
                     ImmutableList.of( schemaPublic, schemaTest ) );
             TestHelper.checkResultSet(
                     connection.getMetaData().getSchemas( "%", "%" ),
                     ImmutableList.of( schemaPublic, schemaTest ) );
->>>>>>> 25f4128c
             TestHelper.checkResultSet(
                     connection.getMetaData().getSchemas( "APP", "test" ),
                     ImmutableList.of( schemaTest ) );
